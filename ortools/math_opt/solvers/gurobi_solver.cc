// Copyright 2010-2024 Google LLC
// Licensed under the Apache License, Version 2.0 (the "License");
// you may not use this file except in compliance with the License.
// You may obtain a copy of the License at
//
//     http://www.apache.org/licenses/LICENSE-2.0
//
// Unless required by applicable law or agreed to in writing, software
// distributed under the License is distributed on an "AS IS" BASIS,
// WITHOUT WARRANTIES OR CONDITIONS OF ANY KIND, either express or implied.
// See the License for the specific language governing permissions and
// limitations under the License.

#include "ortools/math_opt/solvers/gurobi_solver.h"

#include <algorithm>
#include <cmath>
#include <cstddef>
#include <cstdint>
#include <limits>
#include <memory>
#include <optional>
#include <string>
#include <string_view>
#include <utility>
#include <vector>

#include "absl/algorithm/container.h"
#include "absl/container/flat_hash_map.h"
#include "absl/container/flat_hash_set.h"
#include "absl/log/check.h"
#include "absl/memory/memory.h"
#include "absl/meta/type_traits.h"
#include "absl/status/status.h"
#include "absl/status/statusor.h"
#include "absl/strings/escaping.h"
#include "absl/strings/str_cat.h"
#include "absl/strings/str_join.h"
#include "absl/strings/string_view.h"
#include "absl/time/clock.h"
#include "absl/time/time.h"
#include "absl/types/span.h"
#include "google/protobuf/repeated_ptr_field.h"
#include "ortools/base/linked_hash_map.h"
#include "ortools/base/logging.h"
#include "ortools/base/map_util.h"
#include "ortools/base/protoutil.h"
#include "ortools/base/status_macros.h"
#include "ortools/math_opt/callback.pb.h"
#include "ortools/math_opt/core/invalid_indicators.h"
#include "ortools/math_opt/core/inverted_bounds.h"
#include "ortools/math_opt/core/math_opt_proto_utils.h"
#include "ortools/math_opt/core/non_streamable_solver_init_arguments.h"
#include "ortools/math_opt/core/solve_interrupter.h"
#include "ortools/math_opt/core/solver_interface.h"
#include "ortools/math_opt/core/sorted.h"
#include "ortools/math_opt/core/sparse_vector_view.h"
#include "ortools/math_opt/infeasible_subsystem.pb.h"
#include "ortools/math_opt/model.pb.h"
#include "ortools/math_opt/model_parameters.pb.h"
#include "ortools/math_opt/model_update.pb.h"
#include "ortools/math_opt/parameters.pb.h"
#include "ortools/math_opt/result.pb.h"
#include "ortools/math_opt/solution.pb.h"
#include "ortools/math_opt/solvers/gurobi.pb.h"
#include "ortools/math_opt/solvers/gurobi/g_gurobi.h"
#include "ortools/math_opt/solvers/gurobi_callback.h"
#include "ortools/math_opt/solvers/gurobi_init_arguments.h"
#include "ortools/math_opt/sparse_containers.pb.h"
#include "ortools/math_opt/validators/callback_validator.h"
#include "ortools/port/proto_utils.h"

namespace operations_research {
namespace math_opt {
namespace {

constexpr SupportedProblemStructures kGurobiSupportedStructures = {
    .integer_variables = SupportType::kSupported,
    .multi_objectives = SupportType::kSupported,
    .quadratic_objectives = SupportType::kSupported,
    .quadratic_constraints = SupportType::kSupported,
    .second_order_cone_constraints = SupportType::kSupported,
    .sos1_constraints = SupportType::kSupported,
    .sos2_constraints = SupportType::kSupported,
    .indicator_constraints = SupportType::kSupported};

absl::StatusOr<std::unique_ptr<Gurobi>> GurobiFromInitArgs(
    const SolverInterface::InitArgs& init_args) {
  // We don't test or return an error for incorrect non streamable arguments
  // type since it is already tested by the Solver class.
  const NonStreamableGurobiInitArguments* const non_streamable_args =
      init_args.non_streamable != nullptr
          ? init_args.non_streamable->ToNonStreamableGurobiInitArguments()
          : nullptr;
  std::unique_ptr<Gurobi> gurobi;
  if (non_streamable_args != nullptr &&
      non_streamable_args->primary_env != nullptr) {
    return Gurobi::NewWithSharedPrimaryEnv(non_streamable_args->primary_env);
  } else if (init_args.streamable.has_gurobi() &&
             init_args.streamable.gurobi().has_isv_key()) {
    ASSIGN_OR_RETURN(
        GRBenvUniquePtr env,
        NewPrimaryEnvironment(init_args.streamable.gurobi().isv_key()));
    return Gurobi::New(std::move(env));
  } else {
    return Gurobi::New();
  }
}

inline BasisStatusProto ConvertVariableStatus(const int status) {
  switch (status) {
    case GRB_BASIC:
      return BASIS_STATUS_BASIC;
    case GRB_NONBASIC_LOWER:
      return BASIS_STATUS_AT_LOWER_BOUND;
    case GRB_NONBASIC_UPPER:
      return BASIS_STATUS_AT_UPPER_BOUND;
    case GRB_SUPERBASIC:
      return BASIS_STATUS_FREE;
    default:
      return BASIS_STATUS_UNSPECIFIED;
  }
}

inline int GrbVariableStatus(const BasisStatusProto status) {
  switch (status) {
    case BASIS_STATUS_BASIC:
      return GRB_BASIC;
    case BASIS_STATUS_AT_LOWER_BOUND:
    case BASIS_STATUS_FIXED_VALUE:
      return GRB_NONBASIC_LOWER;
    case BASIS_STATUS_AT_UPPER_BOUND:
      return GRB_NONBASIC_UPPER;
    case BASIS_STATUS_FREE:
      return GRB_SUPERBASIC;
    case BASIS_STATUS_UNSPECIFIED:
    default:
      LOG(FATAL) << "Unexpected invalid initial_basis.";
      return 0;
  }
}

// is_mip indicates if the problem has integer variables or constraints that
// would cause Gurobi to treat the problem as a MIP, e.g. SOS, indicator.
absl::StatusOr<GurobiParametersProto> MergeParameters(
    const SolveParametersProto& solve_parameters, const bool is_mip) {
  GurobiParametersProto merged_parameters;

  {
    GurobiParametersProto::Parameter* const parameter =
        merged_parameters.add_parameters();
    parameter->set_name(GRB_INT_PAR_LOGTOCONSOLE);
    parameter->set_value(solve_parameters.enable_output() ? "1" : "0");
  }

  if (solve_parameters.has_time_limit()) {
    const double time_limit = absl::ToDoubleSeconds(
        util_time::DecodeGoogleApiProto(solve_parameters.time_limit()).value());
    GurobiParametersProto::Parameter* const parameter =
        merged_parameters.add_parameters();
    parameter->set_name(GRB_DBL_PAR_TIMELIMIT);
    parameter->set_value(absl::StrCat(time_limit));
  }

  if (solve_parameters.has_node_limit()) {
    GurobiParametersProto::Parameter* const parameter =
        merged_parameters.add_parameters();
    parameter->set_name(GRB_DBL_PAR_NODELIMIT);
    parameter->set_value(absl::StrCat(solve_parameters.node_limit()));
  }

  if (solve_parameters.has_threads()) {
    const int threads = solve_parameters.threads();
    GurobiParametersProto::Parameter* const parameter =
        merged_parameters.add_parameters();
    parameter->set_name(GRB_INT_PAR_THREADS);
    parameter->set_value(absl::StrCat(threads));
  }

  if (solve_parameters.has_absolute_gap_tolerance()) {
    const double absolute_gap_tolerance =
        solve_parameters.absolute_gap_tolerance();
    GurobiParametersProto::Parameter* const parameter =
        merged_parameters.add_parameters();
    parameter->set_name(GRB_DBL_PAR_MIPGAPABS);
    parameter->set_value(absl::StrCat(absolute_gap_tolerance));
  }

  if (solve_parameters.has_relative_gap_tolerance()) {
    const double relative_gap_tolerance =
        solve_parameters.relative_gap_tolerance();
    GurobiParametersProto::Parameter* const parameter =
        merged_parameters.add_parameters();
    parameter->set_name(GRB_DBL_PAR_MIPGAP);
    parameter->set_value(absl::StrCat(relative_gap_tolerance));
  }

  if (solve_parameters.has_cutoff_limit()) {
    GurobiParametersProto::Parameter* const parameter =
        merged_parameters.add_parameters();
    parameter->set_name(GRB_DBL_PAR_CUTOFF);
    parameter->set_value(absl::StrCat(solve_parameters.cutoff_limit()));
  }

  if (solve_parameters.has_objective_limit()) {
    if (!is_mip) {
      return absl::InvalidArgumentError(
          "objective_limit is only supported for Gurobi on MIP models");
    }
    GurobiParametersProto::Parameter* const parameter =
        merged_parameters.add_parameters();
    parameter->set_name(GRB_DBL_PAR_BESTOBJSTOP);
    parameter->set_value(absl::StrCat(solve_parameters.objective_limit()));
  }

  if (solve_parameters.has_best_bound_limit()) {
    if (!is_mip) {
      return absl::InvalidArgumentError(
          "best_bound_limit is only supported for Gurobi on MIP models");
    }
    GurobiParametersProto::Parameter* const parameter =
        merged_parameters.add_parameters();
    parameter->set_name(GRB_DBL_PAR_BESTBDSTOP);
    parameter->set_value(absl::StrCat(solve_parameters.best_bound_limit()));
  }

  if (solve_parameters.has_solution_limit()) {
    GurobiParametersProto::Parameter* const parameter =
        merged_parameters.add_parameters();
    parameter->set_name(GRB_INT_PAR_SOLUTIONLIMIT);
    parameter->set_value(absl::StrCat(solve_parameters.solution_limit()));
  }

  if (solve_parameters.has_random_seed()) {
    const int random_seed =
        std::min(GRB_MAXINT, std::max(solve_parameters.random_seed(), 0));
    GurobiParametersProto::Parameter* const parameter =
        merged_parameters.add_parameters();
    parameter->set_name(GRB_INT_PAR_SEED);
    parameter->set_value(absl::StrCat(random_seed));
  }

  if (solve_parameters.has_solution_pool_size()) {
    GurobiParametersProto::Parameter* const solution_pool_size =
        merged_parameters.add_parameters();
    solution_pool_size->set_name(GRB_INT_PAR_POOLSOLUTIONS);
    solution_pool_size->set_value(
        absl::StrCat(solve_parameters.solution_pool_size()));
  }

  if (solve_parameters.lp_algorithm() != LP_ALGORITHM_UNSPECIFIED) {
    GurobiParametersProto::Parameter* const parameter =
        merged_parameters.add_parameters();
    parameter->set_name(GRB_INT_PAR_METHOD);
    switch (solve_parameters.lp_algorithm()) {
      case LP_ALGORITHM_PRIMAL_SIMPLEX:
        parameter->set_value(absl::StrCat(GRB_METHOD_PRIMAL));
        break;
      case LP_ALGORITHM_DUAL_SIMPLEX:
        parameter->set_value(absl::StrCat(GRB_METHOD_DUAL));
        break;
      case LP_ALGORITHM_BARRIER:
        parameter->set_value(absl::StrCat(GRB_METHOD_BARRIER));
        break;
      case LP_ALGORITHM_FIRST_ORDER:
        return absl::InvalidArgumentError(
            "lp_algorithm FIRST_ORDER is not supported for gurobi");
      default:
        LOG(FATAL) << "LPAlgorithm: "
                   << ProtoEnumToString(solve_parameters.lp_algorithm())
                   << " unknown, error setting Gurobi parameters";
    }
  }

  if (solve_parameters.scaling() != EMPHASIS_UNSPECIFIED) {
    GurobiParametersProto::Parameter* const parameter =
        merged_parameters.add_parameters();
    parameter->set_name(GRB_INT_PAR_SCALEFLAG);
    switch (solve_parameters.scaling()) {
      case EMPHASIS_OFF:
        parameter->set_value(absl::StrCat(0));
        break;
      case EMPHASIS_LOW:
      case EMPHASIS_MEDIUM:
        parameter->set_value(absl::StrCat(1));
        break;
      case EMPHASIS_HIGH:
        parameter->set_value(absl::StrCat(2));
        break;
      case EMPHASIS_VERY_HIGH:
        parameter->set_value(absl::StrCat(3));
        break;
      default:
        LOG(FATAL) << "Scaling emphasis: "
                   << ProtoEnumToString(solve_parameters.scaling())
                   << " unknown, error setting Gurobi parameters";
    }
  }

  if (solve_parameters.cuts() != EMPHASIS_UNSPECIFIED) {
    GurobiParametersProto::Parameter* const parameter =
        merged_parameters.add_parameters();
    parameter->set_name(GRB_INT_PAR_CUTS);
    switch (solve_parameters.cuts()) {
      case EMPHASIS_OFF:
        parameter->set_value(absl::StrCat(0));
        break;
      case EMPHASIS_LOW:
      case EMPHASIS_MEDIUM:
        parameter->set_value(absl::StrCat(1));
        break;
      case EMPHASIS_HIGH:
        parameter->set_value(absl::StrCat(2));
        break;
      case EMPHASIS_VERY_HIGH:
        parameter->set_value(absl::StrCat(3));
        break;
      default:
        LOG(FATAL) << "Cuts emphasis: "
                   << ProtoEnumToString(solve_parameters.cuts())
                   << " unknown, error setting Gurobi parameters";
    }
  }

  if (solve_parameters.heuristics() != EMPHASIS_UNSPECIFIED) {
    GurobiParametersProto::Parameter* const parameter =
        merged_parameters.add_parameters();
    parameter->set_name(GRB_DBL_PAR_HEURISTICS);
    switch (solve_parameters.heuristics()) {
      case EMPHASIS_OFF:
        parameter->set_value(absl::StrCat(0.0));
        break;
      case EMPHASIS_LOW:
        parameter->set_value(absl::StrCat(0.025));
        break;
      case EMPHASIS_MEDIUM:
        // As of Gurobi 9.1 this is the default value.
        // https://www.gurobi.com/documentation/9.1/refman/heuristics.html
        parameter->set_value(absl::StrCat(0.05));
        break;
      case EMPHASIS_HIGH:
        parameter->set_value(absl::StrCat(0.1));
        break;
      case EMPHASIS_VERY_HIGH:
        parameter->set_value(absl::StrCat(0.2));
        break;
      default:
        LOG(FATAL) << "Heuristics emphasis: "
                   << ProtoEnumToString(solve_parameters.heuristics())
                   << " unknown, error setting Gurobi parameters";
    }
  }

  if (solve_parameters.presolve() != EMPHASIS_UNSPECIFIED) {
    GurobiParametersProto::Parameter* const parameter =
        merged_parameters.add_parameters();
    parameter->set_name(GRB_INT_PAR_PRESOLVE);
    switch (solve_parameters.presolve()) {
      case EMPHASIS_OFF:
        parameter->set_value(absl::StrCat(0));
        break;
      case EMPHASIS_LOW:
      case EMPHASIS_MEDIUM:
        parameter->set_value(absl::StrCat(1));
        break;
      case EMPHASIS_HIGH:
      case EMPHASIS_VERY_HIGH:
        parameter->set_value(absl::StrCat(2));
        break;
      default:
        LOG(FATAL) << "Presolve emphasis: "
                   << ProtoEnumToString(solve_parameters.presolve())
                   << " unknown, error setting Gurobi parameters";
    }
  }

  if (solve_parameters.has_iteration_limit()) {
    GurobiParametersProto::Parameter* const iterationlimit =
        merged_parameters.add_parameters();
    iterationlimit->set_name(GRB_DBL_PAR_ITERATIONLIMIT);
    iterationlimit->set_value(absl::StrCat(solve_parameters.iteration_limit()));
    GurobiParametersProto::Parameter* const bariterlimit =
        merged_parameters.add_parameters();
    bariterlimit->set_name(GRB_INT_PAR_BARITERLIMIT);
    double val = std::min<double>(std::numeric_limits<int32_t>::max(),
                                  solve_parameters.iteration_limit());
    bariterlimit->set_value(absl::StrCat(val));
  }

  for (const GurobiParametersProto::Parameter& parameter :
       solve_parameters.gurobi().parameters()) {
    *merged_parameters.add_parameters() = parameter;
  }

  return merged_parameters;
}

absl::StatusOr<int64_t> SafeInt64FromDouble(const double d) {
  const int64_t result = static_cast<int64_t>(d);
  if (static_cast<double>(result) != d) {
    return absl::InternalError(
        absl::StrCat("Expected double ", d, " to contain an int64_t."));
  }
  return result;
}

const absl::flat_hash_set<CallbackEventProto>& SupportedMIPEvents() {
  static const auto* const kEvents =
      new absl::flat_hash_set<CallbackEventProto>({
          CALLBACK_EVENT_PRESOLVE, CALLBACK_EVENT_SIMPLEX, CALLBACK_EVENT_MIP,
          CALLBACK_EVENT_MIP_SOLUTION, CALLBACK_EVENT_MIP_NODE,
          // CALLBACK_EVENT_BARRIER is not supported when solving MIPs; it turns
          // out that Gurobi uses a barrier algorithm to solve the root node
          // relaxation (from the traces) but does not call the associated
          // callback.
      });
  return *kEvents;
}

const absl::flat_hash_set<CallbackEventProto>& SupportedLPEvents() {
  static const auto* const kEvents =
      new absl::flat_hash_set<CallbackEventProto>({
          CALLBACK_EVENT_PRESOLVE,
          CALLBACK_EVENT_SIMPLEX,
          CALLBACK_EVENT_BARRIER,
      });
  return *kEvents;
}

// Gurobi names (model, variables and constraints) must be no longer than 255
// characters; or Gurobi fails with an error.
constexpr std::size_t kMaxNameSize = 255;

// Returns a string of at most kMaxNameSize max size.
std::string TruncateName(const std::string_view original_name) {
  return std::string(
      original_name.substr(0, std::min(kMaxNameSize, original_name.size())));
}

// Truncate the names of variables and constraints.
std::vector<std::string> TruncateNames(
    const google::protobuf::RepeatedPtrField<std::string>& original_names) {
  std::vector<std::string> result;
  result.reserve(original_names.size());
  for (const std::string& original_name : original_names) {
    result.push_back(TruncateName(original_name));
  }
  return result;
}

absl::Status SafeGurobiDouble(const double d) {
  if (std::isfinite(d) && std::abs(d) >= GRB_INFINITY) {
    return util::InvalidArgumentErrorBuilder()
           << "finite value: " << d << " will be treated as infinite by Gurobi";
  }
  return absl::OkStatus();
}

std::string EscapedNameForLogging(const absl::string_view name) {
  return absl::StrCat("\"", absl::Utf8SafeCEscape(name), "\"");
}

constexpr int kDeletedIndex = -1;
constexpr int kUnsetIndex = -2;
// Returns a vector of length `size_before_delete` that logically provides a
// mapping from the starting contiguous range [0, ..., size_before_delete) to
// a potentially smaller range [0, ..., num_remaining_elems) after deleting
// each element in `deletes` and shifting the remaining elements such that they
// are contiguous starting at 0. The elements in the output point to the new
// shifted index, or `kDeletedIndex` if the starting index was deleted.
std::vector<int> IndexUpdateMap(const int size_before_delete,
                                absl::Span<const int> deletes) {
  std::vector<int> result(size_before_delete, kUnsetIndex);
  for (const int del : deletes) {
    result[del] = kDeletedIndex;
  }
  int next_free = 0;
  for (int& r : result) {
    if (r != kDeletedIndex) {
      r = next_free;
      ++next_free;
    }
    CHECK_GT(r, kUnsetIndex);
  }
  return result;
}

absl::StatusOr<bool> GetIntAttrElementAsBool(Gurobi& gurobi,
                                             const char* const name,
                                             const int element) {
  ASSIGN_OR_RETURN(const int value, gurobi.GetIntAttrElement(name, element));
  const bool cast_value(value);
  if (static_cast<int>(cast_value) != value) {
    return util::InternalErrorBuilder()
           << "Gurobi unexpectedly returned non-boolean value for " << name
           << ": " << value;
  }
  return cast_value;
}

class OrAccumulator {
 public:
  OrAccumulator() = default;
  // Propagates any error in `update`. Otherwise, ORs the internal state with
  // the value in `update`.
  absl::Status Or(absl::StatusOr<bool> update) {
    RETURN_IF_ERROR(update.status());
    value_ |= *update;
    return absl::OkStatus();
  }
  bool value() const { return value_; }

 private:
  bool value_ = false;
};

// Propagate any error in `maybe_value`. Otherwise, if `maybe_value` is set,
// add (`id`, `maybe_value`) as an entry to `target`.
absl::Status AddMapEntryIfPresent(
    const int64_t map_id,
    absl::StatusOr<std::optional<ModelSubsetProto::Bounds>> maybe_value,
    google::protobuf::Map<int64_t, ModelSubsetProto::Bounds>& target) {
  RETURN_IF_ERROR(maybe_value.status());
  if (maybe_value->has_value()) {
    target[map_id] = **std::move(maybe_value);
  }
  return absl::OkStatus();
}

// Propagate any error in `should_append`. Otherwise, if `should_append` is
// true, append `id` to `target`.
absl::Status AppendEntryIfTrue(
    const int64_t id, absl::StatusOr<bool> should_append,
    google::protobuf::RepeatedField<int64_t>& target) {
  RETURN_IF_ERROR(should_append.status());
  if (*should_append) {
    target.Add(id);
  }
  return absl::OkStatus();
}

}  // namespace

GurobiSolver::GurobiSolver(std::unique_ptr<Gurobi> g_gurobi)
    : gurobi_(std::move(g_gurobi)) {}

GurobiSolver::GurobiModelElements
GurobiSolver::LinearConstraintData::DependentElements() const {
  GurobiModelElements elements;
  CHECK_NE(constraint_index, kUnspecifiedConstraint);
  elements.linear_constraints.push_back(constraint_index);
  if (slack_index != kUnspecifiedIndex) {
    elements.variables.push_back(slack_index);
  }
  return elements;
}

GurobiSolver::GurobiModelElements
GurobiSolver::SecondOrderConeConstraintData::DependentElements() const {
  const auto index_is_valid = [](const auto index) { return index >= 0; };
  CHECK(absl::c_all_of(slack_variables, index_is_valid));
  CHECK(absl::c_all_of(slack_constraints, index_is_valid));
  CHECK_NE(constraint_index, kUnspecifiedConstraint);
  GurobiModelElements elements{.variables = slack_variables,
                               .linear_constraints = slack_constraints};
  elements.quadratic_constraints.push_back(constraint_index);
  return elements;
}

GurobiSolver::GurobiModelElements
GurobiSolver::SosConstraintData::DependentElements() const {
  const auto index_is_valid = [](const auto index) { return index >= 0; };
  CHECK(absl::c_all_of(slack_variables, index_is_valid));
  CHECK(absl::c_all_of(slack_constraints, index_is_valid));
  CHECK_NE(constraint_index, kUnspecifiedConstraint);
  GurobiModelElements elements{.variables = slack_variables,
                               .linear_constraints = slack_constraints};
  elements.sos_constraints.push_back(constraint_index);
  return elements;
}

absl::StatusOr<TerminationProto> GurobiSolver::ConvertTerminationReason(
    const int gurobi_status, const SolutionClaims solution_claims,
    const double best_primal_bound, const double best_dual_bound) {
  ASSIGN_OR_RETURN(const bool is_maximize, IsMaximize());
  switch (gurobi_status) {
    case GRB_OPTIMAL:
      // TODO(b/290359402): it appears Gurobi could return an infinite
      // best_dual_bound (e.g in Qp/Qc/Socp/multi-obj tests). If so, we could
      // improve the bound by using the target absolute and relative GAPs (and
      // best_primal_bound).
      return OptimalTerminationProto(best_primal_bound, best_dual_bound);
    case GRB_INFEASIBLE:
      return InfeasibleTerminationProto(
          is_maximize, solution_claims.dual_feasible_solution_exists
                           ? FEASIBILITY_STATUS_FEASIBLE
                           : FEASIBILITY_STATUS_UNDETERMINED);
    case GRB_UNBOUNDED:
      // GRB_UNBOUNDED does necessarily imply the primal is feasible
      // https://www.gurobi.com/documentation/9.1/refman/optimization_status_codes.html
      if (solution_claims.primal_feasible_solution_exists) {
        return UnboundedTerminationProto(is_maximize);
      }
      return InfeasibleOrUnboundedTerminationProto(
          is_maximize,
          /*dual_feasibility_status=*/FEASIBILITY_STATUS_INFEASIBLE,
          "Gurobi status GRB_UNBOUNDED");
    case GRB_INF_OR_UNBD:
      return InfeasibleOrUnboundedTerminationProto(
          is_maximize,
          /*dual_feasibility_status=*/FEASIBILITY_STATUS_UNDETERMINED,
          "Gurobi status GRB_UNBOUNDED");
    case GRB_CUTOFF:
      return CutoffTerminationProto(is_maximize, "Gurobi status GRB_CUTOFF");
    case GRB_ITERATION_LIMIT:
      return LimitTerminationProto(
          LIMIT_ITERATION, best_primal_bound, best_dual_bound,
          solution_claims.dual_feasible_solution_exists);
    case GRB_NODE_LIMIT:
      return LimitTerminationProto(
          LIMIT_NODE, best_primal_bound, best_dual_bound,
          solution_claims.dual_feasible_solution_exists);
    case GRB_TIME_LIMIT:
      return LimitTerminationProto(
          LIMIT_TIME, best_primal_bound, best_dual_bound,
          solution_claims.dual_feasible_solution_exists);
    case GRB_SOLUTION_LIMIT:
      return LimitTerminationProto(
          LIMIT_SOLUTION, best_primal_bound, best_dual_bound,
          solution_claims.dual_feasible_solution_exists);
    case GRB_INTERRUPTED:
      return LimitTerminationProto(
          LIMIT_INTERRUPTED, best_primal_bound, best_dual_bound,
          solution_claims.dual_feasible_solution_exists);
    case GRB_NUMERIC:
      return TerminateForReason(is_maximize,
                                TERMINATION_REASON_NUMERICAL_ERROR);
    case GRB_SUBOPTIMAL:
      return TerminateForReason(is_maximize, TERMINATION_REASON_IMPRECISE);
    case GRB_USER_OBJ_LIMIT:
      // Note: maybe we should override
      // solution_claims.primal_feasible_solution_exists to true or false
      // depending on whether objective_limit and best_bound_limit triggered
      // this. Not sure if it's possible to detect this though.
      return LimitTerminationProto(
          LIMIT_OBJECTIVE, best_primal_bound, best_dual_bound,
          solution_claims.dual_feasible_solution_exists);
    case GRB_LOADED:
      return absl::InternalError(
          "Error creating termination reason, unexpected gurobi status code "
          "GRB_LOADED.");
    case GRB_INPROGRESS:
      return absl::InternalError(
          "Error creating termination reason, unexpected gurobi status code "
          "GRB_INPROGRESS.");
    default:
      return absl::InternalError(absl::StrCat(
          "Missing Gurobi optimization status code case: ", gurobi_status));
  }
}

absl::StatusOr<bool> GurobiSolver::IsMaximize() const {
  ASSIGN_OR_RETURN(const int obj_sense,
                   gurobi_->GetIntAttr(GRB_INT_ATTR_MODELSENSE));
  return obj_sense == GRB_MAXIMIZE;
}

absl::StatusOr<bool> GurobiSolver::IsMIP() const {
  ASSIGN_OR_RETURN(const int is_mip, gurobi_->GetIntAttr(GRB_INT_ATTR_IS_MIP));
  return static_cast<bool>(is_mip);
}

// TODO(b/204595455): Revisit logic when nonconvex QP support is decided upon
absl::StatusOr<bool> GurobiSolver::IsQP() const {
  ASSIGN_OR_RETURN(const int is_qp, gurobi_->GetIntAttr(GRB_INT_ATTR_IS_QP));
  return static_cast<bool>(is_qp);
}

absl::StatusOr<bool> GurobiSolver::IsQCP() const {
  ASSIGN_OR_RETURN(const int is_qcp, gurobi_->GetIntAttr(GRB_INT_ATTR_IS_QCP));
  return static_cast<bool>(is_qcp);
}

// TODO(user): switch the use of this function to something closer to
// GetGurobiDualRay()
template <typename T>
void GurobiSolver::GurobiVectorToSparseDoubleVector(
    const absl::Span<const double> gurobi_values, const T& map,
    SparseDoubleVectorProto& result,
    const SparseVectorFilterProto& filter) const {
  SparseVectorFilterPredicate predicate(filter);
  for (auto [id, gurobi_data] : map) {
    const double value = gurobi_values[get_model_index(gurobi_data)];
    if (predicate.AcceptsAndUpdate(id, value)) {
      result.add_ids(id);
      result.add_values(value);
    }
  }
}

absl::Status GurobiSolver::SetGurobiBasis(const BasisProto& basis) {
  std::vector<int> gurobi_variable_basis_status(num_gurobi_variables_);
  for (const auto [id, value] : MakeView(basis.variable_status())) {
    gurobi_variable_basis_status[variables_map_.at(id)] =
        GrbVariableStatus(static_cast<BasisStatusProto>(value));
  }

  std::vector<int> gurobi_constraint_basis_status;
  gurobi_constraint_basis_status.reserve(num_gurobi_lin_cons_);
  for (const auto [id, value] : MakeView(basis.constraint_status())) {
    const LinearConstraintData& constraint_data =
        linear_constraints_map_.at(id);
    // Non-ranged constraints
    if (constraint_data.slack_index == kUnspecifiedIndex) {
      if (value == BASIS_STATUS_BASIC) {
        gurobi_constraint_basis_status.push_back(kGrbBasicConstraint);
      } else {
        gurobi_constraint_basis_status.push_back(kGrbNonBasicConstraint);
      }
      // Ranged constraints
    } else if (value == BASIS_STATUS_BASIC) {
      // Either constraint or MathOpt slack is basic, but not both (because
      // columns for MathOpt slack and internal Gurobi slack are linearly
      // dependent). We choose the MathOpt slack to be basic.
      gurobi_variable_basis_status[constraint_data.slack_index] = GRB_BASIC;
      gurobi_constraint_basis_status.push_back(kGrbNonBasicConstraint);
    } else {
      gurobi_variable_basis_status[constraint_data.slack_index] =
          GrbVariableStatus(static_cast<BasisStatusProto>(value));
      gurobi_constraint_basis_status.push_back(kGrbNonBasicConstraint);
    }
  }
  RETURN_IF_ERROR(gurobi_->SetIntAttrArray(GRB_INT_ATTR_VBASIS,
                                           gurobi_variable_basis_status));
  RETURN_IF_ERROR(gurobi_->SetIntAttrArray(GRB_INT_ATTR_CBASIS,
                                           gurobi_constraint_basis_status));
  return absl::OkStatus();
}

absl::StatusOr<BasisProto> GurobiSolver::GetGurobiBasis() {
  BasisProto basis;
  ASSIGN_OR_RETURN(
      const std::vector<int> gurobi_variable_basis_status,
      gurobi_->GetIntAttrArray(GRB_INT_ATTR_VBASIS, num_gurobi_variables_));

  for (auto [variable_id, gurobi_variable_index] : variables_map_) {
    basis.mutable_variable_status()->add_ids(variable_id);
    const BasisStatusProto variable_status = ConvertVariableStatus(
        gurobi_variable_basis_status[gurobi_variable_index]);
    if (variable_status == BASIS_STATUS_UNSPECIFIED) {
      return absl::InternalError(
          absl::StrCat("Invalid Gurobi variable basis status: ",
                       gurobi_variable_basis_status[gurobi_variable_index]));
    }
    basis.mutable_variable_status()->add_values(variable_status);
  }

  ASSIGN_OR_RETURN(
      const std::vector<int> gurobi_constraint_basis_status,
      gurobi_->GetIntAttrArray(GRB_INT_ATTR_CBASIS, num_gurobi_lin_cons_));
  for (auto [constraint_id, gurobi_data] : linear_constraints_map_) {
    basis.mutable_constraint_status()->add_ids(constraint_id);
    const int gurobi_constraint_status =
        gurobi_constraint_basis_status[gurobi_data.constraint_index];
    if ((gurobi_constraint_status != kGrbBasicConstraint) &&
        (gurobi_constraint_status != kGrbNonBasicConstraint)) {
      return absl::InternalError(
          absl::StrCat("Invalid Gurobi constraint basis status: ",
                       gurobi_constraint_status));
    }
    // linear_terms <= upper_bound
    if (gurobi_data.lower_bound <= -GRB_INFINITY &&
        gurobi_data.upper_bound < GRB_INFINITY) {
      if (gurobi_constraint_status == kGrbBasicConstraint) {
        basis.mutable_constraint_status()->add_values(BASIS_STATUS_BASIC);
      } else {
        basis.mutable_constraint_status()->add_values(
            BASIS_STATUS_AT_UPPER_BOUND);
      }
      // linear_terms >= lower_bound
    } else if (gurobi_data.lower_bound > -GRB_INFINITY &&
               gurobi_data.upper_bound >= GRB_INFINITY) {
      if (gurobi_constraint_status == kGrbBasicConstraint) {
        basis.mutable_constraint_status()->add_values(BASIS_STATUS_BASIC);
      } else {
        basis.mutable_constraint_status()->add_values(
            BASIS_STATUS_AT_LOWER_BOUND);
      }
      // linear_terms == xxxxx_bound
    } else if (gurobi_data.lower_bound == gurobi_data.upper_bound) {
      if (gurobi_constraint_status == kGrbBasicConstraint) {
        basis.mutable_constraint_status()->add_values(BASIS_STATUS_BASIC);
      } else {
        // TODO(user): consider refining this to
        // AT_LOWER_BOUND/AT_UPPER_BOUND using the sign of the dual variable.
        basis.mutable_constraint_status()->add_values(BASIS_STATUS_FIXED_VALUE);
      }
      //   linear_term - slack == 0 (ranged constraint)
    } else {
      const BasisStatusProto slack_status = ConvertVariableStatus(
          gurobi_variable_basis_status[gurobi_data.slack_index]);
      if (slack_status == BASIS_STATUS_UNSPECIFIED) {
        return absl::InternalError(absl::StrCat(
            "Invalid Gurobi slack variable basis status: ", slack_status));
      }
      if ((gurobi_constraint_status == kGrbBasicConstraint) ||
          (slack_status == BASIS_STATUS_BASIC)) {
        basis.mutable_constraint_status()->add_values(BASIS_STATUS_BASIC);
      } else {
        basis.mutable_constraint_status()->add_values(slack_status);
      }
    }
  }
  return basis;
}

absl::StatusOr<DualRayProto> GurobiSolver::GetGurobiDualRay(
    const SparseVectorFilterProto& linear_constraints_filter,
    const SparseVectorFilterProto& variables_filter, const bool is_maximize) {
  // farkas_dual = lambda
  ASSIGN_OR_RETURN(const std::vector<double> farkas_dual,
                   gurobi_->GetDoubleAttrArray(GRB_DBL_ATTR_FARKASDUAL,
                                               num_gurobi_lin_cons_));

  DualRayProto dual_ray;

  // Compute y = -lambda
  {
    SparseVectorFilterPredicate predicate(linear_constraints_filter);
    for (auto [constraint_id, gurobi_data] : linear_constraints_map_) {
      // constraint_dual_value = y[constraint_id]
      const double value = -farkas_dual[gurobi_data.constraint_index];
      if (predicate.AcceptsAndUpdate(constraint_id, value)) {
        dual_ray.mutable_dual_values()->add_ids(constraint_id);
        if (is_maximize) {
          dual_ray.mutable_dual_values()->add_values(-value);
        } else {
          dual_ray.mutable_dual_values()->add_values(value);
        }
      }
    }
  }

  // Compute r = \bar{a} = A^T lambda
  {
    SparseVectorFilterPredicate predicate(variables_filter);
    for (auto [var_id, gurobi_variable_index] : variables_map_) {
      // reduced_cost_value = r[gurobi_variable_index]
      //                    = \bar{a}[gurobi_variable_index]
      double reduced_cost_value = 0.0;
      ASSIGN_OR_RETURN(Gurobi::SparseMat column,
                       gurobi_->GetVars(gurobi_variable_index, 1));
      for (int i = 0; i < column.inds.size(); ++i) {
        reduced_cost_value += farkas_dual[column.inds[i]] * column.vals[i];
      }
      if (predicate.AcceptsAndUpdate(var_id, reduced_cost_value)) {
        dual_ray.mutable_reduced_costs()->add_ids(var_id);
        if (is_maximize) {
          dual_ray.mutable_reduced_costs()->add_values(-reduced_cost_value);
        } else {
          dual_ray.mutable_reduced_costs()->add_values(reduced_cost_value);
        }
      }
    }
  }
  return dual_ray;
}

absl::StatusOr<SolveResultProto> GurobiSolver::ExtractSolveResultProto(
    const absl::Time start, const ModelSolveParametersProto& model_parameters) {
  SolveResultProto result;
  ASSIGN_OR_RETURN(const int grb_termination,
                   gurobi_->GetIntAttr(GRB_INT_ATTR_STATUS));
  SolutionClaims solution_claims;
  ASSIGN_OR_RETURN(SolutionsAndClaims solution_and_claims,
                   GetSolutions(model_parameters));
  if (grb_termination == GRB_CUTOFF) {
    // Cutoff will not be triggered by bounds e.g. for LP dual feasible
    // solutions. In particular, if the problem is both primal and dual
    // infeasible, we will not get a bound and should not be returning CUTOFF.
    //
    // TODO(b/272268188): test that this has no bad interactions with primal +
    // dual infeasible problems.
    solution_and_claims.solutions.clear();
    solution_and_claims.solution_claims.primal_feasible_solution_exists = false;
    solution_and_claims.solution_claims.dual_feasible_solution_exists = true;
  }
  ASSIGN_OR_RETURN(const double best_primal_bound,
                   GetBestPrimalBound(solution_and_claims.solutions));
  ASSIGN_OR_RETURN(const double best_dual_bound,
                   GetBestDualBound(solution_and_claims.solutions));
  solution_claims = solution_and_claims.solution_claims;

  // TODO(b/195295177): Add tests for rays in unbounded MIPs
  RETURN_IF_ERROR(FillRays(model_parameters, solution_claims, result));

  for (SolutionProto& solution : solution_and_claims.solutions) {
    *result.add_solutions() = std::move(solution);
  }
  // }

  ASSIGN_OR_RETURN(
      *result.mutable_termination(),
      ConvertTerminationReason(grb_termination, solution_claims,
                               best_primal_bound, best_dual_bound));

  ASSIGN_OR_RETURN(*result.mutable_solve_stats(), GetSolveStats(start));
  return std::move(result);
}

absl::StatusOr<bool> GurobiSolver::AnyElementInIIS(
    const GurobiModelElements& grb_elements) {
  OrAccumulator any_in_iis;
  for (const GurobiVariableIndex grb_index : grb_elements.variables) {
    RETURN_IF_ERROR(any_in_iis.Or(VariableInIIS(grb_index)));
  }
  for (const GurobiLinearConstraintIndex grb_index :
       grb_elements.linear_constraints) {
    RETURN_IF_ERROR(any_in_iis.Or(
        GetIntAttrElementAsBool(*gurobi_, GRB_INT_ATTR_IIS_CONSTR, grb_index)));
  }
  for (const GurobiQuadraticConstraintIndex grb_index :
       grb_elements.quadratic_constraints) {
    RETURN_IF_ERROR(any_in_iis.Or(GetIntAttrElementAsBool(
        *gurobi_, GRB_INT_ATTR_IIS_QCONSTR, grb_index)));
  }
  for (const GurobiSosConstraintIndex grb_index :
       grb_elements.sos_constraints) {
    RETURN_IF_ERROR(any_in_iis.Or(
        GetIntAttrElementAsBool(*gurobi_, GRB_INT_ATTR_IIS_SOS, grb_index)));
  }
  for (const GurobiGeneralConstraintIndex grb_index :
       grb_elements.general_constraints) {
    RETURN_IF_ERROR(any_in_iis.Or(GetIntAttrElementAsBool(
        *gurobi_, GRB_INT_ATTR_IIS_GENCONSTR, grb_index)));
  }
  return any_in_iis.value();
}

// If set, the returned value will have at least one of .lower and/or .upper set
// to true.
absl::StatusOr<std::optional<ModelSubsetProto::Bounds>>
GurobiSolver::VariableBoundsInIIS(const GurobiVariableIndex grb_index) {
  ASSIGN_OR_RETURN(
      const bool var_lb_is_in_iis,
      GetIntAttrElementAsBool(*gurobi_, GRB_INT_ATTR_IIS_LB, grb_index));
  ASSIGN_OR_RETURN(
      const bool var_ub_is_in_iis,
      GetIntAttrElementAsBool(*gurobi_, GRB_INT_ATTR_IIS_UB, grb_index));
  if (!var_lb_is_in_iis && !var_ub_is_in_iis) {
    return std::nullopt;
  }
  ModelSubsetProto::Bounds bounds;
  bounds.set_lower(var_lb_is_in_iis);
  bounds.set_upper(var_ub_is_in_iis);
  return bounds;
}

absl::StatusOr<bool> GurobiSolver::VariableInIIS(
    const GurobiVariableIndex grb_index) {
  ASSIGN_OR_RETURN(const std::optional<ModelSubsetProto::Bounds> bounds,
                   VariableBoundsInIIS(grb_index));
  return bounds.has_value();
}

absl::StatusOr<std::optional<ModelSubsetProto::Bounds>>
GurobiSolver::LinearConstraintInIIS(const LinearConstraintData& grb_data) {
  // Attributing which part of an equality/ranged constraint is part of the
  // IIS can be tricky. So, we take a conservative approach: if anything
  // associated with this linear constraint is part of the IIS (including
  // slack variable/constraints), then we mark any finite bound as being part
  // of the IIS.
  ASSIGN_OR_RETURN(const bool constr_in_iis,
                   AnyElementInIIS(grb_data.DependentElements()));
  if (!constr_in_iis) {
    return std::nullopt;
  }
  ModelSubsetProto::Bounds result;
  result.set_lower(grb_data.lower_bound != -kInf);
  result.set_upper(grb_data.upper_bound != kInf);
  return result;
}

absl::StatusOr<std::optional<ModelSubsetProto::Bounds>>
GurobiSolver::QuadraticConstraintInIIS(
    const GurobiQuadraticConstraintIndex grb_index) {
  ASSIGN_OR_RETURN(
      const bool constr_in_iis,
      GetIntAttrElementAsBool(*gurobi_, GRB_INT_ATTR_IIS_QCONSTR, grb_index));
  if (!constr_in_iis) {
    return std::nullopt;
  }
  ASSIGN_OR_RETURN(
      const char constr_sense,
      gurobi_->GetCharAttrElement(GRB_CHAR_ATTR_QCSENSE, grb_index));
  ModelSubsetProto::Bounds result;
  result.set_lower(constr_sense == GRB_EQUAL ||
                   constr_sense == GRB_GREATER_EQUAL);
  result.set_upper(constr_sense == GRB_EQUAL || constr_sense == GRB_LESS_EQUAL);
  return result;
}

absl::StatusOr<ComputeInfeasibleSubsystemResultProto>
GurobiSolver::ExtractComputeInfeasibleSubsystemResultProto(
    const bool proven_infeasible) {
  ComputeInfeasibleSubsystemResultProto result;
  if (!proven_infeasible) {
    result.set_feasibility(FEASIBILITY_STATUS_UNDETERMINED);
    return result;
  }
  result.set_feasibility(FEASIBILITY_STATUS_INFEASIBLE);
  {
    ASSIGN_OR_RETURN(const bool is_minimal,
                     gurobi_->GetIntAttr(GRB_INT_ATTR_IIS_MINIMAL));
    result.set_is_minimal(is_minimal);
  }
  for (const auto [id, grb_index] : variables_map_) {
    RETURN_IF_ERROR(AddMapEntryIfPresent(
        id, /*maybe_value=*/VariableBoundsInIIS(grb_index),
        *result.mutable_infeasible_subsystem()->mutable_variable_bounds()));
    {
      // Gurobi does not report integrality in its IIS, so we mark any integer
      // variable in the model as being involved.
      ASSIGN_OR_RETURN(
          const char var_type,
          gurobi_->GetCharAttrElement(GRB_CHAR_ATTR_VTYPE, grb_index));
      if (var_type == GRB_BINARY || var_type == GRB_INTEGER) {
        result.mutable_infeasible_subsystem()->add_variable_integrality(
            grb_index);
      }
    }
  }

  for (const auto [id, grb_data] : linear_constraints_map_) {
    RETURN_IF_ERROR(AddMapEntryIfPresent(
        id, /*maybe_value=*/LinearConstraintInIIS(grb_data),
        *result.mutable_infeasible_subsystem()->mutable_linear_constraints()));
  }

  for (const auto [id, grb_index] : quadratic_constraints_map_) {
    RETURN_IF_ERROR(AddMapEntryIfPresent(
        id, /*maybe_value=*/QuadraticConstraintInIIS(grb_index),
        *result.mutable_infeasible_subsystem()
             ->mutable_quadratic_constraints()));
  }

  for (const auto& [id, grb_data] : soc_constraints_map_) {
    RETURN_IF_ERROR(AppendEntryIfTrue(
        id, /*should_append=*/AnyElementInIIS(grb_data.DependentElements()),
        *result.mutable_infeasible_subsystem()
             ->mutable_second_order_cone_constraints()));
  }

  for (const auto& [id, grb_data] : sos1_constraints_map_) {
    RETURN_IF_ERROR(AppendEntryIfTrue(
        id, /*should_append=*/AnyElementInIIS(grb_data.DependentElements()),
        *result.mutable_infeasible_subsystem()->mutable_sos1_constraints()));
  }

  for (const auto& [id, grb_data] : sos2_constraints_map_) {
    RETURN_IF_ERROR(AppendEntryIfTrue(
        id, /*should_append=*/AnyElementInIIS(grb_data.DependentElements()),
        *result.mutable_infeasible_subsystem()->mutable_sos2_constraints()));
  }

  for (const auto& [id, maybe_grb_data] : indicator_constraints_map_) {
    if (!maybe_grb_data.has_value()) {
      continue;
    }
    RETURN_IF_ERROR(AppendEntryIfTrue(
        id,
        /*should_append=*/
        GetIntAttrElementAsBool(*gurobi_, GRB_INT_ATTR_IIS_GENCONSTR,
                                maybe_grb_data->constraint_index),
        *result.mutable_infeasible_subsystem()
             ->mutable_indicator_constraints()));
  }

  // Since each xxx_map_ is in insertion order, we do not need to worry about
  // sorting the repeated fields in `result`.
  return result;
}

absl::StatusOr<GurobiSolver::SolutionsAndClaims> GurobiSolver::GetSolutions(
    const ModelSolveParametersProto& model_parameters) {
  // Note that all multi-objective models will have `IsMip()` return true.
  ASSIGN_OR_RETURN(const bool is_mip, IsMIP());
  ASSIGN_OR_RETURN(const bool is_qp, IsQP());
  ASSIGN_OR_RETURN(const bool is_qcp, IsQCP());

  if (is_mip) {
    return GetMipSolutions(model_parameters);
  } else if (is_qcp) {
    return GetQcpSolution(model_parameters);
  } else if (is_qp) {
    return GetQpSolution(model_parameters);
  } else {
    return GetLpSolution(model_parameters);
  }
}

absl::StatusOr<SolveStatsProto> GurobiSolver::GetSolveStats(
    const absl::Time start) const {
  SolveStatsProto solve_stats;

  CHECK_OK(util_time::EncodeGoogleApiProto(absl::Now() - start,
                                           solve_stats.mutable_solve_time()));

  if (gurobi_->IsAttrAvailable(GRB_DBL_ATTR_ITERCOUNT)) {
    ASSIGN_OR_RETURN(const double simplex_iters_double,
                     gurobi_->GetDoubleAttr(GRB_DBL_ATTR_ITERCOUNT));
    ASSIGN_OR_RETURN(const int64_t simplex_iters,
                     SafeInt64FromDouble(simplex_iters_double));
    solve_stats.set_simplex_iterations(simplex_iters);
  }

  if (gurobi_->IsAttrAvailable(GRB_INT_ATTR_BARITERCOUNT)) {
    ASSIGN_OR_RETURN(const int barrier_iters,
                     gurobi_->GetIntAttr(GRB_INT_ATTR_BARITERCOUNT));
    solve_stats.set_barrier_iterations(barrier_iters);
  }

  if (gurobi_->IsAttrAvailable(GRB_DBL_ATTR_NODECOUNT)) {
    ASSIGN_OR_RETURN(const double nodes_double,
                     gurobi_->GetDoubleAttr(GRB_DBL_ATTR_NODECOUNT));
    ASSIGN_OR_RETURN(const int64_t nodes, SafeInt64FromDouble(nodes_double));
    solve_stats.set_node_count(nodes);
  }
  return solve_stats;
}

absl::StatusOr<GurobiSolver::SolutionsAndClaims> GurobiSolver::GetMipSolutions(
    const ModelSolveParametersProto& model_parameters) {
  int num_solutions = 0;
  if (gurobi_->IsAttrAvailable(GRB_INT_ATTR_SOLCOUNT)) {
    ASSIGN_OR_RETURN(num_solutions, gurobi_->GetIntAttr(GRB_INT_ATTR_SOLCOUNT));
  }
  std::vector<SolutionProto> solutions;
  solutions.reserve(num_solutions);

  for (int i = 0; i < num_solutions; ++i) {
    RETURN_IF_ERROR(gurobi_->SetIntParam(GRB_INT_PAR_SOLUTIONNUMBER, i));

    PrimalSolutionProto primal_solution;
    ASSIGN_OR_RETURN(const double sol_val,
                     gurobi_->GetDoubleAttr(GRB_DBL_ATTR_POOLOBJVAL));
    primal_solution.set_objective_value(sol_val);
    if (is_multi_objective_mode()) {
      for (const auto [id, grb_index] : multi_objectives_map_) {
        RETURN_IF_ERROR(gurobi_->SetIntParam(GRB_INT_PAR_OBJNUMBER, grb_index));
        ASSIGN_OR_RETURN(const double obj_val,
                         gurobi_->GetDoubleAttr(GRB_DBL_ATTR_OBJNVAL));
        // If unset, this is the primary objective. We have already queried its
        // value via PoolObjVal above.
        if (id.has_value()) {
          (*primal_solution.mutable_auxiliary_objective_values())[*id] =
              obj_val;
        }
      }
    }
    // Gurobi v9 provides a feasibility status for the instance as a whole but
    // not for each solution, and pool entries may be infeasible. To be
    // conservative, we only label the first ("best") solution as primal
    // feasible.
    primal_solution.set_feasibility_status(
        i == 0 ? SOLUTION_STATUS_FEASIBLE : SOLUTION_STATUS_UNDETERMINED);
    ASSIGN_OR_RETURN(
        const std::vector<double> grb_var_values,
        gurobi_->GetDoubleAttrArray(GRB_DBL_ATTR_XN, num_gurobi_variables_));
    GurobiVectorToSparseDoubleVector(grb_var_values, variables_map_,
                                     *primal_solution.mutable_variable_values(),
                                     model_parameters.variable_values_filter());
    *solutions.emplace_back(SolutionProto()).mutable_primal_solution() =
        std::move(primal_solution);
  }

  ASSIGN_OR_RETURN(const int grb_termination,
                   gurobi_->GetIntAttr(GRB_INT_ATTR_STATUS));
  // Set solution claims
  ASSIGN_OR_RETURN(const double best_dual_bound, GetGurobiBestDualBound());
  // Note: here the existence of a dual solution refers to a dual solution to
  // some convex relaxation of the MIP. This convex relaxation can likely be
  // interpreted as an LP between the LP relaxation of the MIP and the convex
  // hull of feasible solutions of the MIP. However, here we only use the fact
  // that best_dual_bound being finite implies the existence of the trivial
  // convex relaxation given by (assuming a minimization problem with objective
  // function c^T x): min{c^T x : c^T x >= best_dual_bound}.
  //
  // If this is a multi-objective model, Gurobi v10 does not expose ObjBound.
  // Instead, we fake its existence for optimal solves only.
  // By convention infeasible MIPs are always dual feasible.
  const SolutionClaims solution_claims = {
      .primal_feasible_solution_exists = num_solutions > 0,
      .dual_feasible_solution_exists =
          std::isfinite(best_dual_bound) || grb_termination == GRB_INFEASIBLE ||
          (is_multi_objective_mode() && grb_termination == GRB_OPTIMAL)};

  // Check consistency of solutions, bounds and statuses.
  if (grb_termination == GRB_OPTIMAL && num_solutions == 0) {
    return absl::InternalError(
        "GRB_INT_ATTR_STATUS == GRB_OPTIMAL, but solution pool is empty.");
  }
  // As set above, in multi-objective mode the dual bound is not informative and
  // it will not pass this validation.
  if (!is_multi_objective_mode() && grb_termination == GRB_OPTIMAL &&
      !std::isfinite(best_dual_bound)) {
    return absl::InternalError(
        "GRB_INT_ATTR_STATUS == GRB_OPTIMAL, but GRB_DBL_ATTR_OBJBOUND is "
        "unavailable or infinite.");
  }

  return SolutionsAndClaims{.solutions = std::move(solutions),
                            .solution_claims = solution_claims};
}

absl::StatusOr<GurobiSolver::SolutionAndClaim<PrimalSolutionProto>>
GurobiSolver::GetConvexPrimalSolutionIfAvailable(
    const ModelSolveParametersProto& model_parameters) {
  if (!gurobi_->IsAttrAvailable(GRB_DBL_ATTR_X)) {
    return SolutionAndClaim<PrimalSolutionProto>{
        .solution = std::nullopt, .feasible_solution_exists = false};
  }
  ASSIGN_OR_RETURN(const int grb_termination,
                   gurobi_->GetIntAttr(GRB_INT_ATTR_STATUS));

  // Get primal solutions if available.
  ASSIGN_OR_RETURN(
      const std::vector<double> grb_var_values,
      gurobi_->GetDoubleAttrArray(GRB_DBL_ATTR_X, num_gurobi_variables_));

  PrimalSolutionProto primal_solution;
  // The objective value may be missing for primal feasible solutions for
  // unbounded problems.
  // TODO(b/195295177): for GRB_ITERATION_LIMIT an objective value of 0.0 is
  // returned which breaks LpIncompleteSolveTest.PrimalSimplexAlgorithm. Explore
  // more and make simple example to file a bug.
  if (gurobi_->IsAttrAvailable(GRB_DBL_ATTR_OBJVAL) &&
      grb_termination != GRB_ITERATION_LIMIT) {
    ASSIGN_OR_RETURN(const double sol_val,
                     gurobi_->GetDoubleAttr(GRB_DBL_ATTR_OBJVAL));
    primal_solution.set_objective_value(sol_val);
  } else {
    double objective_value = 0.0;
    ASSIGN_OR_RETURN(
        const std::vector<double> linear_obj_coefs,
        gurobi_->GetDoubleAttrArray(GRB_DBL_ATTR_OBJ, num_gurobi_variables_));
    for (int i = 0; i < num_gurobi_variables_; ++i) {
      objective_value += linear_obj_coefs[i] * grb_var_values[i];
    }
    primal_solution.set_objective_value(objective_value);
  }

  primal_solution.set_feasibility_status(SOLUTION_STATUS_UNDETERMINED);
  if (grb_termination == GRB_OPTIMAL) {
    primal_solution.set_feasibility_status(SOLUTION_STATUS_FEASIBLE);
  } else if (grb_termination == GRB_INFEASIBLE) {
    primal_solution.set_feasibility_status(SOLUTION_STATUS_INFEASIBLE);
  } else if (PrimalSolutionQualityAvailable()) {
    ASSIGN_OR_RETURN(const double solution_quality, GetPrimalSolutionQuality());
    ASSIGN_OR_RETURN(const double tolerance,
                     gurobi_->GetDoubleParam(GRB_DBL_PAR_FEASIBILITYTOL));
    if (solution_quality <= tolerance) {
      primal_solution.set_feasibility_status(SOLUTION_STATUS_FEASIBLE);
    } else {
      primal_solution.set_feasibility_status(SOLUTION_STATUS_INFEASIBLE);
    }
  }

  GurobiVectorToSparseDoubleVector(grb_var_values, variables_map_,
                                   *primal_solution.mutable_variable_values(),
                                   model_parameters.variable_values_filter());
  const bool primal_feasible_solution_exists =
      (primal_solution.feasibility_status() == SOLUTION_STATUS_FEASIBLE);
  return SolutionAndClaim<PrimalSolutionProto>{
      .solution = std::move(primal_solution),
      .feasible_solution_exists = primal_feasible_solution_exists};
}

bool GurobiSolver::PrimalSolutionQualityAvailable() const {
  return gurobi_->IsAttrAvailable(GRB_DBL_ATTR_CONSTR_RESIDUAL) &&
         gurobi_->IsAttrAvailable(GRB_DBL_ATTR_CONSTR_VIO) &&
         gurobi_->IsAttrAvailable(GRB_DBL_ATTR_BOUND_VIO) &&
         gurobi_->IsAttrAvailable(GRB_DBL_ATTR_CONSTR_SRESIDUAL) &&
         gurobi_->IsAttrAvailable(GRB_DBL_ATTR_CONSTR_SVIO) &&
         gurobi_->IsAttrAvailable(GRB_DBL_ATTR_BOUND_SVIO);
}

absl::StatusOr<double> GurobiSolver::GetPrimalSolutionQuality() const {
  ASSIGN_OR_RETURN(const double constraint_residual,
                   gurobi_->GetDoubleAttr(GRB_DBL_ATTR_CONSTR_RESIDUAL));
  ASSIGN_OR_RETURN(const double constraint_violation,
                   gurobi_->GetDoubleAttr(GRB_DBL_ATTR_CONSTR_VIO));
  ASSIGN_OR_RETURN(const double bound_violation,
                   gurobi_->GetDoubleAttr(GRB_DBL_ATTR_BOUND_VIO));
  ASSIGN_OR_RETURN(const double constraint_scaled_residual,
                   gurobi_->GetDoubleAttr(GRB_DBL_ATTR_CONSTR_SRESIDUAL));
  ASSIGN_OR_RETURN(const double constraint_scaled_violation,
                   gurobi_->GetDoubleAttr(GRB_DBL_ATTR_CONSTR_SVIO));
  ASSIGN_OR_RETURN(const double bound_scaled_violation,
                   gurobi_->GetDoubleAttr(GRB_DBL_ATTR_BOUND_SVIO));
  return std::max({constraint_residual, constraint_violation, bound_violation,
                   constraint_scaled_residual, constraint_scaled_violation,
                   bound_scaled_violation});
}

absl::StatusOr<double> GurobiSolver::GetBestPrimalBound(
    const std::vector<SolutionProto>& solutions) const {
  // We avoid using GRB_DBL_ATTR_OBJVAL because it may be incorrect on early
  // termination and for infeasible solutions (as of Gurobi 9.0.1).
  // Note that for (primal) unbounded problems the primal_bound is correctly
  // filled by ConvertTerminationReason() possibly overriding the value
  // returned by GetBestPrimalBound().
  ASSIGN_OR_RETURN(const bool is_maximize, IsMaximize());
  double best_objective_value = is_maximize ? -kInf : kInf;
  for (const SolutionProto& solution : solutions) {
    if (solution.has_primal_solution() &&
        solution.primal_solution().feasibility_status() ==
            SOLUTION_STATUS_FEASIBLE) {
      const double sol_val = solution.primal_solution().objective_value();
      best_objective_value = is_maximize
                                 ? std::max(best_objective_value, sol_val)
                                 : std::min(best_objective_value, sol_val);
<<<<<<< HEAD
    }
  }
  return best_objective_value;
}

absl::StatusOr<double> GurobiSolver::GetBestDualBound(
    const std::vector<SolutionProto>& solutions) const {
  ASSIGN_OR_RETURN(const bool is_maximize, IsMaximize());
  // GetGurobiBestDualBound() returns the correct bound for problems without
  // dual solutions (e.g. MIP).
  ASSIGN_OR_RETURN(double best_dual_bound, GetGurobiBestDualBound());
  // However, GetGurobiBestDualBound() may be incorrect for QP problems.
  for (const SolutionProto& solution : solutions) {
    if (solution.has_dual_solution() &&
        solution.dual_solution().feasibility_status() ==
            SOLUTION_STATUS_FEASIBLE &&
        solution.dual_solution().has_objective_value()) {
      const double sol_val = solution.dual_solution().objective_value();
      best_dual_bound = is_maximize ? std::min(best_dual_bound, sol_val)
                                    : std::max(best_dual_bound, sol_val);
    }
  }
  return best_dual_bound;
}

=======
    }
  }
  return best_objective_value;
}

absl::StatusOr<double> GurobiSolver::GetBestDualBound(
    const std::vector<SolutionProto>& solutions) const {
  ASSIGN_OR_RETURN(const bool is_maximize, IsMaximize());
  // GetGurobiBestDualBound() returns the correct bound for problems without
  // dual solutions (e.g. MIP).
  ASSIGN_OR_RETURN(double best_dual_bound, GetGurobiBestDualBound());
  // However, GetGurobiBestDualBound() may be incorrect for QP problems.
  for (const SolutionProto& solution : solutions) {
    if (solution.has_dual_solution() &&
        solution.dual_solution().feasibility_status() ==
            SOLUTION_STATUS_FEASIBLE &&
        solution.dual_solution().has_objective_value()) {
      const double sol_val = solution.dual_solution().objective_value();
      best_dual_bound = is_maximize ? std::min(best_dual_bound, sol_val)
                                    : std::max(best_dual_bound, sol_val);
    }
  }
  return best_dual_bound;
}

>>>>>>> e9ff219b
absl::StatusOr<double> GurobiSolver::GetGurobiBestDualBound() const {
  // As of v9.0.2, on multi objective models Gurobi incorrectly reports that
  // ObjBound is available. We work around this by adding a check if we are in
  // multi objective mode.
  if (gurobi_->IsAttrAvailable(GRB_DBL_ATTR_OBJBOUND) &&
      !is_multi_objective_mode()) {
    ASSIGN_OR_RETURN(const double obj_bound,
                     gurobi_->GetDoubleAttr(GRB_DBL_ATTR_OBJBOUND));
    // Note: Unbounded models return GRB_DBL_ATTR_OBJBOUND = GRB_INFINITY so
    // the conversion of +/-GRB_INFINITY to +/-kInf is needed and consistent.
    if (std::abs(obj_bound) < GRB_INFINITY) {
      return obj_bound;
    }
  }
  ASSIGN_OR_RETURN(const bool is_maximize, IsMaximize());
  return is_maximize ? kInf : -kInf;
}

absl::StatusOr<std::optional<BasisProto>> GurobiSolver::GetBasisIfAvailable() {
  if (gurobi_->IsAttrAvailable(GRB_INT_ATTR_VBASIS) &&
      gurobi_->IsAttrAvailable(GRB_INT_ATTR_CBASIS)) {
    ASSIGN_OR_RETURN(BasisProto basis, GetGurobiBasis());
    ASSIGN_OR_RETURN(const int grb_termination,
                     gurobi_->GetIntAttr(GRB_INT_ATTR_STATUS));
    basis.set_basic_dual_feasibility(SOLUTION_STATUS_UNDETERMINED);
    if (grb_termination == GRB_OPTIMAL) {
      basis.set_basic_dual_feasibility(SOLUTION_STATUS_FEASIBLE);
    } else if (grb_termination == GRB_UNBOUNDED) {
      basis.set_basic_dual_feasibility(SOLUTION_STATUS_INFEASIBLE);
    }
    // TODO(b/195295177): double check if the move is needed
    return std::move(basis);
  }
  return std::nullopt;
}

absl::StatusOr<GurobiSolver::SolutionsAndClaims> GurobiSolver::GetLpSolution(
    const ModelSolveParametersProto& model_parameters) {
  ASSIGN_OR_RETURN(auto primal_solution_and_claim,
                   GetConvexPrimalSolutionIfAvailable(model_parameters));
  ASSIGN_OR_RETURN(auto dual_solution_and_claim,
                   GetLpDualSolutionIfAvailable(model_parameters));
  ASSIGN_OR_RETURN(auto basis, GetBasisIfAvailable());
  const SolutionClaims solution_claims = {
      .primal_feasible_solution_exists =
          primal_solution_and_claim.feasible_solution_exists,
      .dual_feasible_solution_exists =
          dual_solution_and_claim.feasible_solution_exists};

  if (!primal_solution_and_claim.solution.has_value() &&
      !dual_solution_and_claim.solution.has_value() && !basis.has_value()) {
    return SolutionsAndClaims{.solution_claims = solution_claims};
  }
  SolutionsAndClaims solution_and_claims{.solution_claims = solution_claims};
  SolutionProto& solution =
      solution_and_claims.solutions.emplace_back(SolutionProto());
  if (primal_solution_and_claim.solution.has_value()) {
    *solution.mutable_primal_solution() =
        std::move(*primal_solution_and_claim.solution);
  }
  if (dual_solution_and_claim.solution.has_value()) {
    *solution.mutable_dual_solution() =
        std::move(*dual_solution_and_claim.solution);
  }
  if (basis.has_value()) {
    *solution.mutable_basis() = std::move(*basis);
  }
  return solution_and_claims;
}

absl::StatusOr<GurobiSolver::SolutionAndClaim<DualSolutionProto>>
GurobiSolver::GetLpDualSolutionIfAvailable(
    const ModelSolveParametersProto& model_parameters) {
  if (!gurobi_->IsAttrAvailable(GRB_DBL_ATTR_PI) ||
      !gurobi_->IsAttrAvailable(GRB_DBL_ATTR_RC)) {
    return SolutionAndClaim<DualSolutionProto>{
        .solution = std::nullopt, .feasible_solution_exists = false};
  }

  // Note that we can ignore the reduced costs of the slack variables for
  // ranged constraints.
  DualSolutionProto dual_solution;
  bool dual_feasible_solution_exists = false;
  ASSIGN_OR_RETURN(
      const std::vector<double> grb_constraint_duals,
      gurobi_->GetDoubleAttrArray(GRB_DBL_ATTR_PI, num_gurobi_lin_cons_));
  GurobiVectorToSparseDoubleVector(grb_constraint_duals,
                                   linear_constraints_map_,
                                   *dual_solution.mutable_dual_values(),
                                   model_parameters.dual_values_filter());

  ASSIGN_OR_RETURN(
      const std::vector<double> grb_reduced_cost_values,
      gurobi_->GetDoubleAttrArray(GRB_DBL_ATTR_RC, num_gurobi_variables_));
  GurobiVectorToSparseDoubleVector(grb_reduced_cost_values, variables_map_,
                                   *dual_solution.mutable_reduced_costs(),
                                   model_parameters.reduced_costs_filter());

  ASSIGN_OR_RETURN(const int grb_termination,
                   gurobi_->GetIntAttr(GRB_INT_ATTR_STATUS));
  if (grb_termination == GRB_OPTIMAL &&
      gurobi_->IsAttrAvailable(GRB_DBL_ATTR_OBJVAL)) {
    ASSIGN_OR_RETURN(const double obj_val,
                     gurobi_->GetDoubleAttr(GRB_DBL_ATTR_OBJVAL));
    dual_solution.set_objective_value(obj_val);
  }

  dual_solution.set_feasibility_status(SOLUTION_STATUS_UNDETERMINED);
  if (grb_termination == GRB_OPTIMAL) {
    dual_solution.set_feasibility_status(SOLUTION_STATUS_FEASIBLE);
    dual_feasible_solution_exists = true;
  } else if (grb_termination == GRB_UNBOUNDED) {
    dual_solution.set_feasibility_status(SOLUTION_STATUS_INFEASIBLE);
  }
  // TODO(b/290359402): We could use gurobi's dual solution quality measures
  // for further upgrade the dual feasibility but it likely is only useful
  // for phase II of dual simplex because:
  //   * the quality measures seem to evaluate if the basis is dual feasible
  //     so for primal simplex we would not improve over checking
  //     GRB_OPTIMAL.
  //   * for phase I dual simplex we cannot rely on the quality measures.
  // We could also use finiteness of GRB_DBL_ATTR_OBJBOUND to deduce dual
  // feasibility.

  // Note: GRB_DBL_ATTR_OBJBOUND can sometimes provide the objective value of a
  // sub-optimal dual feasible solution.
  // Here we only use it to possibly update dual_feasible_solution_exists.
  ASSIGN_OR_RETURN(const double best_dual_bound, GetGurobiBestDualBound());
  if (dual_feasible_solution_exists || std::isfinite(best_dual_bound)) {
    dual_feasible_solution_exists = true;
  } else if (grb_termination == GRB_OPTIMAL) {
    return absl::InternalError(
        "GRB_INT_ATTR_STATUS == GRB_OPTIMAL, but GRB_DBL_ATTR_OBJBOUND is "
        "unavailable or infinite, and no dual feasible solution is returned");
  }
  return SolutionAndClaim<DualSolutionProto>{
      .solution = std::move(dual_solution),
      .feasible_solution_exists = dual_feasible_solution_exists};
}

absl::Status GurobiSolver::FillRays(
    const ModelSolveParametersProto& model_parameters,
    const SolutionClaims solution_claims, SolveResultProto& result) {
  ASSIGN_OR_RETURN(const bool is_maximize, IsMaximize());
  // GRB_DBL_ATTR_UNBDRAY is sometimes incorrectly available for problems
  // without variables. We also give priority to the conclusions obtained from
  // dual solutions or bounds.
  if (!solution_claims.dual_feasible_solution_exists &&
      num_gurobi_variables_ > 0 &&
      gurobi_->IsAttrAvailable(GRB_DBL_ATTR_UNBDRAY)) {
    ASSIGN_OR_RETURN(const std::vector<double> grb_ray_var_values,
                     gurobi_->GetDoubleAttrArray(GRB_DBL_ATTR_UNBDRAY,
                                                 num_gurobi_variables_));
    PrimalRayProto* const primal_ray = result.add_primal_rays();
    GurobiVectorToSparseDoubleVector(grb_ray_var_values, variables_map_,
                                     *primal_ray->mutable_variable_values(),
                                     model_parameters.variable_values_filter());
  }
  // GRB_DBL_ATTR_FARKASDUAL is sometimes incorrectly available for problems
  // without constraints. We also give priority to the conclusions obtained from
  // primal solutions.
  if (!solution_claims.primal_feasible_solution_exists &&
      num_gurobi_lin_cons_ > 0 &&
      gurobi_->IsAttrAvailable(GRB_DBL_ATTR_FARKASDUAL)) {
    ASSIGN_OR_RETURN(
        DualRayProto dual_ray,
        GetGurobiDualRay(model_parameters.dual_values_filter(),
                         model_parameters.reduced_costs_filter(), is_maximize));
    result.mutable_dual_rays()->Add(std::move(dual_ray));
  }
  return absl::OkStatus();
}

absl::StatusOr<GurobiSolver::SolutionsAndClaims> GurobiSolver::GetQpSolution(
    const ModelSolveParametersProto& model_parameters) {
  ASSIGN_OR_RETURN((auto [primal_solution, found_primal_feasible_solution]),
                   GetConvexPrimalSolutionIfAvailable(model_parameters));
  // TODO(b/225189115): Expand QpDualsTest to check maximization problems and
  // other edge cases.
  ASSIGN_OR_RETURN((auto [dual_solution, found_dual_feasible_solution]),
                   GetLpDualSolutionIfAvailable(model_parameters));
  // TODO(b/280353996): we want to extract the basis here (when we solve via
  // simplex), but the existing code extracts a basis which fails our validator.

  const SolutionClaims solution_claims = {
      .primal_feasible_solution_exists = found_primal_feasible_solution,
      .dual_feasible_solution_exists = found_dual_feasible_solution};

  if (!primal_solution.has_value()) {
    return GurobiSolver::SolutionsAndClaims{.solution_claims = solution_claims};
  }
  SolutionsAndClaims solution_and_claims{.solution_claims = solution_claims};
  SolutionProto& solution =
      solution_and_claims.solutions.emplace_back(SolutionProto());
  if (primal_solution.has_value()) {
    *solution.mutable_primal_solution() = *std::move(primal_solution);
  }
  if (dual_solution.has_value()) {
    *solution.mutable_dual_solution() = *std::move(dual_solution);
  }
  return solution_and_claims;
}

absl::StatusOr<GurobiSolver::SolutionsAndClaims> GurobiSolver::GetQcpSolution(
    const ModelSolveParametersProto& model_parameters) {
  ASSIGN_OR_RETURN((auto [primal_solution, found_primal_feasible_solution]),
                   GetConvexPrimalSolutionIfAvailable(model_parameters));
  // TODO(b/227217735): Expose duals. Note that the user must set the QCPDual
  //                    parameter for Gurobi to return any dual values.
  ASSIGN_OR_RETURN((auto [_, found_dual_feasible_solution]),
                   GetLpDualSolutionIfAvailable(model_parameters));

  ASSIGN_OR_RETURN(const int grb_termination,
                   gurobi_->GetIntAttr(GRB_INT_ATTR_STATUS));
  // By default, Gurobi will not return duals for optimally solved QCPs.
  const bool proven_feasible = grb_termination == GRB_OPTIMAL;
  const SolutionClaims solution_claims = {
      .primal_feasible_solution_exists = found_primal_feasible_solution,
      .dual_feasible_solution_exists =
          found_dual_feasible_solution || proven_feasible};

  SolutionsAndClaims solution_and_claims{.solution_claims = solution_claims};
  if (primal_solution.has_value()) {
    *solution_and_claims.solutions.emplace_back().mutable_primal_solution() =
        *std::move(primal_solution);
  }
  return solution_and_claims;
}

absl::Status GurobiSolver::SetParameters(
    const SolveParametersProto& parameters) {
  ASSIGN_OR_RETURN(const bool is_mip, IsMIP());
  ASSIGN_OR_RETURN(const GurobiParametersProto gurobi_parameters,
                   MergeParameters(parameters, is_mip));
  std::vector<std::string> parameter_errors;
  for (const GurobiParametersProto::Parameter& parameter :
       gurobi_parameters.parameters()) {
    absl::Status param_status =
        gurobi_->SetParam(parameter.name().c_str(), parameter.value());
    if (!param_status.ok()) {
      parameter_errors.emplace_back(std::move(param_status).message());
    }
  }
  if (!parameter_errors.empty()) {
    return absl::InvalidArgumentError(absl::StrJoin(parameter_errors, "; "));
  }
  return absl::OkStatus();
}

absl::Status GurobiSolver::AddNewVariables(
    const VariablesProto& new_variables) {
  const int num_new_variables = new_variables.lower_bounds().size();
  std::vector<char> variable_type(num_new_variables);
  for (int j = 0; j < num_new_variables; ++j) {
    const VariableId id = new_variables.ids(j);
    gtl::InsertOrDie(&variables_map_, id, j + num_gurobi_variables_);
    variable_type[j] = new_variables.integers(j) ? GRB_INTEGER : GRB_CONTINUOUS;
  }
  // We need to copy the names, RepeatedPtrField cannot be converted to
  // absl::Span<std::string>.
  const std::vector<std::string> variable_names =
      TruncateNames(new_variables.names());
  RETURN_IF_ERROR(gurobi_->AddVars(
      /*obj=*/{},
      /*lb=*/new_variables.lower_bounds(),
      /*ub=*/new_variables.upper_bounds(),
      /*vtype=*/variable_type, variable_names));
  num_gurobi_variables_ += num_new_variables;

  return absl::OkStatus();
}

absl::Status GurobiSolver::AddSingleObjective(const ObjectiveProto& objective) {
  const int model_sense = objective.maximize() ? GRB_MAXIMIZE : GRB_MINIMIZE;
  RETURN_IF_ERROR(gurobi_->SetIntAttr(GRB_INT_ATTR_MODELSENSE, model_sense));
  RETURN_IF_ERROR(
      gurobi_->SetDoubleAttr(GRB_DBL_ATTR_OBJCON, objective.offset()));
  RETURN_IF_ERROR(UpdateDoubleListAttribute(objective.linear_coefficients(),
                                            GRB_DBL_ATTR_OBJ, variables_map_));
  RETURN_IF_ERROR(
      ResetQuadraticObjectiveTerms(objective.quadratic_coefficients()));
  return absl::OkStatus();
}

absl::Status GurobiSolver::AddMultiObjectives(
    const ObjectiveProto& primary_objective,
    const google::protobuf::Map<int64_t, ObjectiveProto>&
        auxiliary_objectives) {
  absl::flat_hash_set<int64_t> priorities = {primary_objective.priority()};
  for (const auto& [id, objective] : auxiliary_objectives) {
    const int64_t priority = objective.priority();
    if (!priorities.insert(priority).second) {
      return util::InvalidArgumentErrorBuilder()
             << "repeated objective priority: " << priority;
    }
  }
  const bool is_maximize = primary_objective.maximize();
  RETURN_IF_ERROR(gurobi_->SetIntAttr(
      GRB_INT_ATTR_MODELSENSE, is_maximize ? GRB_MAXIMIZE : GRB_MINIMIZE));
  RETURN_IF_ERROR(AddNewMultiObjective(
      primary_objective, /*objective_id=*/std::nullopt, is_maximize));
  for (const int64_t id : SortedMapKeys(auxiliary_objectives)) {
    RETURN_IF_ERROR(
        AddNewMultiObjective(auxiliary_objectives.at(id), id, is_maximize));
  }
  return absl::OkStatus();
}

absl::Status GurobiSolver::AddNewMultiObjective(
    const ObjectiveProto& objective,
    const std::optional<AuxiliaryObjectiveId> objective_id,
    const bool is_maximize) {
  std::vector<GurobiVariableIndex> var_indices;
  var_indices.reserve(objective.linear_coefficients().ids_size());
  for (const int64_t var_id : objective.linear_coefficients().ids()) {
    var_indices.push_back(variables_map_.at(var_id));
  }
  const GurobiMultiObjectiveIndex grb_index =
      static_cast<int>(multi_objectives_map_.size());
  // * MathOpt and Gurobi have different priority orderings (lower and higher
  //   are more important, respectively). Therefore, we negate priorities from
  //   MathOpt (which is OK as they are restricted to be nonnegative in MathOpt,
  //   but not in Gurobi).
  // * Tolerances are set to default values, as of Gurobi v9.5.
  // * Gurobi exposes only a single objective sense for the entire model. We use
  //   the objective weight to handle mixing senses across objectives (weight of
  //   1 if objective sense agrees with model sense, -1 otherwise).
  RETURN_IF_ERROR(gurobi_->SetNthObjective(
      /*index=*/grb_index, /*priority=*/static_cast<int>(-objective.priority()),
      /*weight=*/objective.maximize() == is_maximize ? +1.0 : -1.0,
      /*abs_tol=*/1.0e-6,
      /*rel_tol=*/0.0, /*name=*/objective.name(),
      /*constant=*/objective.offset(), /*lind=*/var_indices,
      /*lval=*/objective.linear_coefficients().values()));
  multi_objectives_map_.insert({objective_id, grb_index});
  return absl::OkStatus();
}

// Given a vector of pairs<LinearConstraintId, LinearConstraintData&> add a
// slack variable for each of the constraints in the underlying `gurobi_` using
// the referenced bounds.
absl::Status GurobiSolver::AddNewSlacks(
    const std::vector<LinearConstraintData*>& new_slacks) {
  // Note that we are really adding the sub-matrix
  //    D * slack
  // to the set of linear constraints, and the D matrix is stored in compressed
  // sparse column (CSC) format. In our particular case, D is a diagonal matrix
  // with -1.0 coefficients for each new slack in the row indicated in the
  // row_indices vector.
  const int num_slacks = new_slacks.size();
  if (num_slacks == 0) {
    return absl::OkStatus();
  }
  // Build the D matrix in CSC format.
  const std::vector<double> column_non_zeros(num_slacks, -1.0);
  std::vector<double> lower_bounds;
  std::vector<double> upper_bounds;
  const std::vector<char> vtypes(num_slacks, GRB_CONTINUOUS);
  std::vector<GurobiLinearConstraintIndex> row_indices;
  std::vector<int> column_non_zero_begin;
  column_non_zero_begin.reserve(num_slacks);
  row_indices.reserve(num_slacks);
  lower_bounds.reserve(num_slacks);
  upper_bounds.reserve(num_slacks);
  for (int k = 0; k < num_slacks; ++k) {
    CHECK_NE(new_slacks[k], nullptr);
    const LinearConstraintData& constraint_data = *new_slacks[k];
    row_indices.push_back(constraint_data.constraint_index);
    lower_bounds.push_back(constraint_data.lower_bound);
    upper_bounds.push_back(constraint_data.upper_bound);
    column_non_zero_begin.push_back(k);
  }
  // Add variables to the underlying model.
  RETURN_IF_ERROR(gurobi_->AddVars(/*vbegin=*/column_non_zero_begin,
                                   /*vind=*/row_indices,
                                   /*vval=*/column_non_zeros, /*obj=*/{},
                                   /*lb=*/lower_bounds, /*ub=*/upper_bounds,
                                   /*vtype=*/vtypes, /*names=*/{}));
  num_gurobi_variables_ += num_slacks;
  return absl::OkStatus();
}

absl::Status GurobiSolver::AddNewLinearConstraints(
    const LinearConstraintsProto& constraints) {
  const int num_new_constraints = constraints.lower_bounds().size();

  // We need to copy the names, RepeatedPtrField cannot be converted to
  // absl::Span<std::string>.
  const std::vector<std::string> constraint_names =
      TruncateNames(constraints.names());
  // Constraints are translated into:
  // 1.  ax <= upper_bound (if lower bound <= -GRB_INFINITY, and upper_bound
  //                        is finite and less than GRB_INFINITY)
  // 2.  ax >= lower_bound (if upper bound >= GRB_INFINITY, and lower_bound is
  //                        finite and greater than -GRB_INFINITY)
  // 3.  ax == xxxxx_bound (if both bounds are finite, equal, and their
  //                        absolute values less than GRB_INFINITY)
  // 4.  ax - slack = 0.0  (otherwise,
  //                        slack bounds == [lower_bound, upper_bound])
  std::vector<double> constraint_rhs;
  std::vector<char> constraint_sense;
  std::vector<LinearConstraintData*> new_slacks;
  constraint_rhs.reserve(num_new_constraints);
  constraint_sense.reserve(num_new_constraints);
  new_slacks.reserve(num_new_constraints);
  for (int i = 0; i < num_new_constraints; ++i) {
    const int64_t id = constraints.ids(i);
    LinearConstraintData& constraint_data =
        gtl::InsertKeyOrDie(&linear_constraints_map_, id);
    const double lb = constraints.lower_bounds(i);
    const double ub = constraints.upper_bounds(i);
    RETURN_IF_ERROR(SafeGurobiDouble(lb))
        << "lower bound for linear constraint " << id << ": "
        << EscapedNameForLogging(
               constraints.names().empty() ? "" : constraints.names(i));
    RETURN_IF_ERROR(SafeGurobiDouble(ub))
        << "upper bound for linear constraint " << id << ": "
        << EscapedNameForLogging(
               constraints.names().empty() ? "" : constraints.names(i));
    constraint_data.lower_bound = lb;
    constraint_data.upper_bound = ub;
    constraint_data.constraint_index = i + num_gurobi_lin_cons_;
    char sense = GRB_EQUAL;
    double rhs = 0.0;
    const bool lb_is_grb_neg_inf = lb <= -GRB_INFINITY;
    const bool ub_is_grb_pos_inf = ub >= GRB_INFINITY;
    if (lb_is_grb_neg_inf && !ub_is_grb_pos_inf) {
      sense = GRB_LESS_EQUAL;
      rhs = ub;
    } else if (!lb_is_grb_neg_inf && ub_is_grb_pos_inf) {
      sense = GRB_GREATER_EQUAL;
      rhs = lb;
    } else if (lb == ub) {
      sense = GRB_EQUAL;
      rhs = lb;
    } else {
      // Note that constraints where the lower bound and the upper bound are
      // -+infinity translate into a range constraint with an unbounded slack.
      constraint_data.slack_index = new_slacks.size() + num_gurobi_variables_;
      new_slacks.push_back(&constraint_data);
    }
    constraint_rhs.emplace_back(rhs);
    constraint_sense.emplace_back(sense);
  }
  // Add all constraints in one call.
  RETURN_IF_ERROR(
      gurobi_->AddConstrs(constraint_sense, constraint_rhs, constraint_names));
  num_gurobi_lin_cons_ += num_new_constraints;
  // Add slacks for true ranged constraints (if needed)
  if (!new_slacks.empty()) {
    RETURN_IF_ERROR(AddNewSlacks(new_slacks));
  }
  return absl::OkStatus();
}

absl::Status GurobiSolver::AddNewQuadraticConstraints(
    const google::protobuf::Map<QuadraticConstraintId,
                                QuadraticConstraintProto>& constraints) {
  // Constraints are translated into:
  // 1.  ax <= upper_bound (if lower bound <= -GRB_INFINITY, and upper_bound
  //                        is finite and less than GRB_INFINITY)
  // 2.  ax >= lower_bound (if upper bound >= GRB_INFINITY, and lower_bound is
  //                        finite and greater than -GRB_INFINITY)
  // 3.  ax == xxxxx_bound (if both bounds are finite, equal, and their
  //                        absolute values less than GRB_INFINITY)
  // 4.  Return an error otherwise, we do not currently support ranged quadratic
  //     constraints.
  for (const auto& [id, constraint] : constraints) {
    char sense = GRB_EQUAL;
    double rhs = 0.0;
    const double lb = constraint.lower_bound();
    const double ub = constraint.upper_bound();
    RETURN_IF_ERROR(SafeGurobiDouble(lb))
        << "lower bound for quadratic constraint " << id << ": "
        << EscapedNameForLogging(constraint.name());
    RETURN_IF_ERROR(SafeGurobiDouble(ub))
        << "upper bound for quadratic constraint " << id << ": "
        << EscapedNameForLogging(constraint.name());
    const bool lb_is_grb_neg_inf = lb <= -GRB_INFINITY;
    const bool ub_is_grb_pos_inf = ub >= GRB_INFINITY;
    if (lb_is_grb_neg_inf && ub_is_grb_pos_inf) {
      // The constraint is vacuous, so we just skip it.
      // TODO(b/227217735): Ensure duals properly account for this constraint.
      continue;
    } else if (lb_is_grb_neg_inf && !ub_is_grb_pos_inf) {
      sense = GRB_LESS_EQUAL;
      rhs = ub;
    } else if (!lb_is_grb_neg_inf && ub_is_grb_pos_inf) {
      sense = GRB_GREATER_EQUAL;
      rhs = lb;
    } else if (lb == ub) {
      sense = GRB_EQUAL;
      rhs = lb;
    } else {
      // We do not currently support ranged quadratic constraints, though it is
      // possible to support this if there is a need.
      return absl::UnimplementedError(
          "ranged quadratic constraints are not currently supported in Gurobi "
          "interface");
    }
    const SparseDoubleVectorProto& linear_coeffs = constraint.linear_terms();
    const int num_linear_coeffs = linear_coeffs.ids_size();
    std::vector<GurobiVariableIndex> linear_col_index(num_linear_coeffs);
    for (int k = 0; k < num_linear_coeffs; ++k) {
      linear_col_index[k] = variables_map_.at(linear_coeffs.ids(k));
    }
    const SparseDoubleMatrixProto& quad_coeffs = constraint.quadratic_terms();
    const int num_quad_coeffs = quad_coeffs.row_ids_size();
    std::vector<GurobiVariableIndex> quad_row_index(num_quad_coeffs);
    std::vector<GurobiVariableIndex> quad_col_index(num_quad_coeffs);
    for (int k = 0; k < num_quad_coeffs; ++k) {
      quad_row_index[k] = variables_map_.at(quad_coeffs.row_ids(k));
      quad_col_index[k] = variables_map_.at(quad_coeffs.column_ids(k));
    }
    RETURN_IF_ERROR(gurobi_->AddQConstr(
        linear_col_index, linear_coeffs.values(), quad_row_index,
        quad_col_index, quad_coeffs.coefficients(), sense, rhs,
        TruncateName(constraint.name())));
    gtl::InsertOrDie(&quadratic_constraints_map_, id, num_gurobi_quad_cons_);
    ++num_gurobi_quad_cons_;
  }
  return absl::OkStatus();
}

std::optional<GurobiSolver::VariableId> GurobiSolver::TryExtractVariable(
    const LinearExpressionProto& expression) {
  if (expression.offset() == 0 && expression.ids_size() == 1 &&
      expression.coefficients(0) == 1) {
    return expression.ids(0);
  }
  return std::nullopt;
}

absl::StatusOr<GurobiSolver::VariableEqualToExpression>
GurobiSolver::CreateSlackVariableEqualToExpression(
    const LinearExpressionProto& expression) {
  const GurobiVariableIndex slack_variable = num_gurobi_variables_;
  std::vector<GurobiVariableIndex> slack_col_indices = {slack_variable};
  std::vector<double> slack_coeffs = {-1.0};
  for (int j = 0; j < expression.ids_size(); ++j) {
    slack_col_indices.push_back(variables_map_.at(expression.ids(j)));
    slack_coeffs.push_back(expression.coefficients(j));
  }
  RETURN_IF_ERROR(gurobi_->AddVar(0, -kInf, kInf, GRB_CONTINUOUS, ""));
  RETURN_IF_ERROR(gurobi_->AddConstr(slack_col_indices, slack_coeffs, GRB_EQUAL,
                                     -expression.offset(), ""));
  return VariableEqualToExpression{.variable_index = num_gurobi_variables_++,
                                   .constraint_index = num_gurobi_lin_cons_++};
}

absl::Status GurobiSolver::AddNewSecondOrderConeConstraints(
    const google::protobuf::Map<SecondOrderConeConstraintId,
                                SecondOrderConeConstraintProto>& constraints) {
  for (const auto& [id, constraint] : constraints) {
    // The MathOpt proto representation for a second-order cone constraint is:
    //       ||`constraint`.arguments_to_norm||_2 <= `constraint`.upper_bound.
    // Gurobi requires second-order cone constraints to be passed via the
    // quadratic constraint API as:
    //       arg_var[0]^2 + ... + arg_var[d]^2 <= ub_var^2
    //       ub_var >= 0,
    // for variables arg_var[0], ..., arg_var[d], ub_var. To get to this form,
    // we add slack variables:
    //       ub_var     = `constraint`.upper_bound
    //       arg_var[i] = `constraint`.arguments_to_norm[i] for each i
    // Note that we elide adding a slack variable/constraint if the expression
    // we are setting it equal to is just a variable already in the model.
    SecondOrderConeConstraintData& constraint_data =
        gtl::InsertKeyOrDie(&soc_constraints_map_, id);
    constraint_data.constraint_index = num_gurobi_quad_cons_;
    // We force a new variable to be added so that we can add a lower bound on
    // it. Otherwise, we must update the model to flush bounds, or risk either
    // a Gurobi error, or stomping on a potentially stronger bound.
    ASSIGN_OR_RETURN(
        (const auto [ub_var, ub_cons]),
        CreateSlackVariableEqualToExpression(constraint.upper_bound()));
    RETURN_IF_ERROR(
        gurobi_->SetDoubleAttrElement(GRB_DBL_ATTR_LB, ub_var, 0.0));
    constraint_data.slack_variables.push_back(ub_var);
    constraint_data.slack_constraints.push_back(ub_cons);
    std::vector<GurobiVariableIndex> quad_var_indices = {ub_var};
    std::vector<double> quad_coeffs = {-1.0};
    for (const LinearExpressionProto& expression :
         constraint.arguments_to_norm()) {
      quad_coeffs.push_back(1.0);
      if (const std::optional<VariableId> maybe_variable =
              TryExtractVariable(expression);
          maybe_variable.has_value()) {
        quad_var_indices.push_back(variables_map_.at(*maybe_variable));
        continue;
      }
      ASSIGN_OR_RETURN((const auto [arg_var, arg_cons]),
                       CreateSlackVariableEqualToExpression(expression));
      quad_var_indices.push_back(arg_var);
      constraint_data.slack_variables.push_back(arg_var);
      constraint_data.slack_constraints.push_back(arg_cons);
    }
    RETURN_IF_ERROR(gurobi_->AddQConstr({}, {}, quad_var_indices,
                                        quad_var_indices, quad_coeffs,
                                        GRB_LESS_EQUAL, 0.0, ""));
    ++num_gurobi_quad_cons_;
  }
  return absl::OkStatus();
}

absl::Status GurobiSolver::AddNewSosConstraints(
    const google::protobuf::Map<AnyConstraintId, SosConstraintProto>&
        constraints,
    const int sos_type,
    absl::flat_hash_map<int64_t, SosConstraintData>& constraints_map) {
  for (const auto& [id, constraint] : constraints) {
    SosConstraintData& constraint_data =
        gtl::InsertKeyOrDie(&constraints_map, id);
    constraint_data.constraint_index = num_gurobi_sos_cons_;
    std::vector<GurobiVariableIndex> sos_var_indices;
    std::vector<double> weights;
    // As of v9.0.2, Gurobi does not allow SOS constraints to contain repeated
    // variables. So, we track the variables we "reuse" (i.e., were already
    // present in the model). Slack variables introduced in
    // `ExtractVariableEqualToExpression()` will not be present in the proto
    // inputs, so we can safely ignore tracking them.
    absl::flat_hash_set<VariableId> reused_variables;
    for (int i = 0; i < constraint.expressions_size(); ++i) {
      weights.push_back(constraint.weights().empty() ? i + 1
                                                     : constraint.weights(i));
      if (const std::optional<VariableId> maybe_variable =
              TryExtractVariable(constraint.expressions(i));
          maybe_variable.has_value() &&
          !reused_variables.contains(*maybe_variable)) {
        sos_var_indices.push_back(variables_map_.at(*maybe_variable));
        reused_variables.insert(*maybe_variable);
        if (sos_type == 2) {
          // If this variable is deleted, Gurobi will drop the corresponding
          // term from the SOS constraint, potentially changing the meaning of
          // the constraint.
          undeletable_variables_.insert(*maybe_variable);
        }
        continue;
      }
      ASSIGN_OR_RETURN(
          (const auto [var_index, cons_index]),
          CreateSlackVariableEqualToExpression(constraint.expressions(i)));
      sos_var_indices.push_back(var_index);
      constraint_data.slack_variables.push_back(var_index);
      constraint_data.slack_constraints.push_back(cons_index);
    }
    RETURN_IF_ERROR(gurobi_->AddSos({sos_type}, {0}, sos_var_indices, weights));
    ++num_gurobi_sos_cons_;
  }
  return absl::OkStatus();
}

absl::Status GurobiSolver::AddNewIndicatorConstraints(
    const google::protobuf::Map<IndicatorConstraintId,
                                IndicatorConstraintProto>& constraints) {
  for (const auto& [id, constraint] : constraints) {
    if (!constraint.has_indicator_id()) {
      if (constraint.activate_on_zero()) {
        return util::UnimplementedErrorBuilder()
               << "MathOpt does not currently support Gurobi models with "
                  "indicator constraints that activate on zero with unset "
                  "indicator variables; encountered one at id: "
               << id;
      }
      gtl::InsertOrDie(&indicator_constraints_map_, id, std::nullopt);
      continue;
    }
    const int num_terms = constraint.expression().ids_size();
    std::vector<GurobiVariableIndex> grb_ids(num_terms);
    for (int k = 0; k < num_terms; ++k) {
      grb_ids[k] = variables_map_.at(constraint.expression().ids(k));
    }
    char sense = GRB_EQUAL;
    double rhs = 0.0;
    const double lb = constraint.lower_bound();
    const double ub = constraint.upper_bound();
    RETURN_IF_ERROR(SafeGurobiDouble(lb))
        << "lower bound for indicator constraint " << id << ": "
        << EscapedNameForLogging(constraint.name());
    RETURN_IF_ERROR(SafeGurobiDouble(ub))
        << "upper bound for indicator constraint " << id << ": "
        << EscapedNameForLogging(constraint.name());
    const bool lb_is_grb_neg_inf = lb <= -GRB_INFINITY;
    const bool ub_is_grb_pos_inf = ub >= GRB_INFINITY;
    if (lb_is_grb_neg_inf && ub_is_grb_pos_inf) {
      // The constraint is vacuous, so we just skip it.
      continue;
    } else if (lb_is_grb_neg_inf && !ub_is_grb_pos_inf) {
      sense = GRB_LESS_EQUAL;
      rhs = ub;
    } else if (!lb_is_grb_neg_inf && ub_is_grb_pos_inf) {
      sense = GRB_GREATER_EQUAL;
      rhs = lb;
    } else if (lb == ub) {
      sense = GRB_EQUAL;
      rhs = lb;
    } else {
      // We do not currently support ranged indicator constraints, though it
      // is possible to support this if there is a need.
      return absl::UnimplementedError(
          "ranged indicator constraints are not currently supported in "
          "Gurobi "
          "interface");
    }
    RETURN_IF_ERROR(gurobi_->AddIndicator(
        /*name=*/constraint.name(),
        /*binvar=*/variables_map_.at(constraint.indicator_id()),
        /*binval=*/constraint.activate_on_zero() ? 0 : 1,
        /*ind=*/grb_ids, /*val=*/constraint.expression().values(),
        /*sense=*/sense, /*rhs=*/rhs));
    gtl::InsertOrDie(&indicator_constraints_map_, id,
                     IndicatorConstraintData{
                         .constraint_index = num_gurobi_gen_cons_,
                         .indicator_variable_id = constraint.indicator_id()});
    ++num_gurobi_gen_cons_;
    // Deleting the indicator variable, but not the associated indicator
    // constraint, will lead to a Gurobi error.
    undeletable_variables_.insert(constraint.indicator_id());
  }
  return absl::OkStatus();
}

absl::Status GurobiSolver::ChangeCoefficients(
    const SparseDoubleMatrixProto& matrix) {
  const int num_coefficients = matrix.row_ids().size();
  std::vector<GurobiLinearConstraintIndex> row_index(num_coefficients);
  std::vector<GurobiVariableIndex> col_index(num_coefficients);
  for (int k = 0; k < num_coefficients; ++k) {
    row_index[k] =
        linear_constraints_map_.at(matrix.row_ids(k)).constraint_index;
    col_index[k] = variables_map_.at(matrix.column_ids(k));
  }
  return gurobi_->ChgCoeffs(row_index, col_index, matrix.coefficients());
}

absl::Status GurobiSolver::UpdateDoubleListAttribute(
    const SparseDoubleVectorProto& update, const char* attribute_name,
    const IdHashMap& id_hash_map) {
  if (update.ids_size() == 0) {
    return absl::OkStatus();
  }
  std::vector<int> index;
  index.reserve(update.ids_size());
  for (const int64_t id : update.ids()) {
    index.push_back(id_hash_map.at(id));
  }
  return gurobi_->SetDoubleAttrList(attribute_name, index, update.values());
}

absl::Status GurobiSolver::UpdateInt32ListAttribute(
    const SparseInt32VectorProto& update, const char* attribute_name,
    const IdHashMap& id_hash_map) {
  if (update.ids_size() == 0) {
    return absl::OkStatus();
  }
  std::vector<int> index;
  index.reserve(update.ids_size());
  for (const int64_t id : update.ids()) {
    index.push_back(id_hash_map.at(id));
  }
  return gurobi_->SetIntAttrList(attribute_name, index, update.values());
}

absl::Status GurobiSolver::LoadModel(const ModelProto& input_model) {
  CHECK(gurobi_ != nullptr);
  RETURN_IF_ERROR(gurobi_->SetStringAttr(GRB_STR_ATTR_MODELNAME,
                                         TruncateName(input_model.name())));
  RETURN_IF_ERROR(AddNewVariables(input_model.variables()));

  RETURN_IF_ERROR(AddNewLinearConstraints(input_model.linear_constraints()));
  RETURN_IF_ERROR(
      AddNewQuadraticConstraints(input_model.quadratic_constraints()));
  RETURN_IF_ERROR(AddNewSecondOrderConeConstraints(
      input_model.second_order_cone_constraints()));
  RETURN_IF_ERROR(AddNewSosConstraints(input_model.sos1_constraints(),
                                       GRB_SOS_TYPE1, sos1_constraints_map_));
  RETURN_IF_ERROR(AddNewSosConstraints(input_model.sos2_constraints(),
                                       GRB_SOS_TYPE2, sos2_constraints_map_));
  RETURN_IF_ERROR(
      AddNewIndicatorConstraints(input_model.indicator_constraints()));

  RETURN_IF_ERROR(ChangeCoefficients(input_model.linear_constraint_matrix()));

  if (input_model.auxiliary_objectives().empty()) {
    RETURN_IF_ERROR(AddSingleObjective(input_model.objective()));
  } else {
    RETURN_IF_ERROR(AddMultiObjectives(input_model.objective(),
                                       input_model.auxiliary_objectives()));
  }
  return absl::OkStatus();
}

absl::Status GurobiSolver::ResetQuadraticObjectiveTerms(
    const SparseDoubleMatrixProto& terms) {
  quadratic_objective_coefficients_.clear();
  RETURN_IF_ERROR(gurobi_->DelQ());
  const int num_terms = terms.row_ids().size();
  if (num_terms > 0) {
    std::vector<GurobiVariableIndex> first_var_index(num_terms);
    std::vector<GurobiVariableIndex> second_var_index(num_terms);
    for (int k = 0; k < num_terms; ++k) {
      const VariableId row_id = terms.row_ids(k);
      const VariableId column_id = terms.column_ids(k);
      first_var_index[k] = variables_map_.at(row_id);
      second_var_index[k] = variables_map_.at(column_id);
      quadratic_objective_coefficients_[{row_id, column_id}] =
          terms.coefficients(k);
    }
    RETURN_IF_ERROR(gurobi_->AddQpTerms(first_var_index, second_var_index,
                                        terms.coefficients()));
  }
  return absl::OkStatus();
}

absl::Status GurobiSolver::UpdateQuadraticObjectiveTerms(
    const SparseDoubleMatrixProto& terms) {
  CHECK(gurobi_ != nullptr);
  const int num_terms = terms.row_ids().size();
  if (num_terms > 0) {
    std::vector<GurobiVariableIndex> first_var_index(num_terms);
    std::vector<GurobiVariableIndex> second_var_index(num_terms);
    std::vector<double> coefficient_updates(num_terms);
    for (int k = 0; k < num_terms; ++k) {
      const VariableId row_id = terms.row_ids(k);
      const VariableId column_id = terms.column_ids(k);
      first_var_index[k] = variables_map_.at(row_id);
      second_var_index[k] = variables_map_.at(column_id);
      const std::pair<VariableId, VariableId> qp_term_key(row_id, column_id);
      const double new_coefficient = terms.coefficients(k);
      // Gurobi will maintain any existing quadratic coefficients unless we
      // call GRBdelq (which we don't). So, since stored entries in terms
      // specify the target coefficients, we need to compute the difference
      // from the existing coefficient with Gurobi, if any.
      coefficient_updates[k] =
          new_coefficient - quadratic_objective_coefficients_[qp_term_key];
      quadratic_objective_coefficients_[qp_term_key] = new_coefficient;
    }
    RETURN_IF_ERROR(gurobi_->AddQpTerms(first_var_index, second_var_index,
                                        coefficient_updates));
  }
  return absl::OkStatus();
}

// Bound changes in constraints can induce new variables, and also remove
// some slacks. We first add all new variables, and queue all deletions to be
// dealt with later on.
absl::Status GurobiSolver::UpdateLinearConstraints(
    const LinearConstraintUpdatesProto& constraints_update,
    std::vector<GurobiVariableIndex>& deleted_variables_index) {
  const SparseDoubleVectorProto& constraint_lower_bounds =
      constraints_update.lower_bounds();
  const SparseDoubleVectorProto& constraint_upper_bounds =
      constraints_update.upper_bounds();

  // If no update, just return.
  if (constraint_lower_bounds.ids().empty() &&
      constraint_upper_bounds.ids().empty()) {
    return absl::OkStatus();
  }

  // We want to avoid changing the right-hand-side, sense, or slacks of each
  // constraint more than once. Since we can refer to the same constraint ID
  // both in the `constraint_upper_bounds` and `constraint_lower_bounds`
  // sparse vectors, we collect all changes into a single structure:
  struct UpdateConstraintData {
    LinearConstraintId constraint_id;
    LinearConstraintData& source;
    double new_lower_bound;
    double new_upper_bound;
    UpdateConstraintData(const LinearConstraintId id,
                         LinearConstraintData& reference)
        : constraint_id(id),
          source(reference),
          new_lower_bound(reference.lower_bound),
          new_upper_bound(reference.upper_bound) {}
  };
  const int upper_bounds_size = constraint_upper_bounds.ids().size();
  const int lower_bounds_size = constraint_lower_bounds.ids().size();
  std::vector<UpdateConstraintData> update_vector;
  update_vector.reserve(upper_bounds_size + lower_bounds_size);
  // We exploit the fact that IDs are sorted in increasing order to merge
  // changes into a vector of aggregated changes.
  for (int lower_index = 0, upper_index = 0;
       lower_index < lower_bounds_size || upper_index < upper_bounds_size;) {
    VariableId lower_id = std::numeric_limits<int64_t>::max();
    if (lower_index < lower_bounds_size) {
      lower_id = constraint_lower_bounds.ids(lower_index);
    }
    VariableId upper_id = std::numeric_limits<int64_t>::max();
    if (upper_index < upper_bounds_size) {
      upper_id = constraint_upper_bounds.ids(upper_index);
    }
    const VariableId id = std::min(lower_id, upper_id);
    DCHECK(id < std::numeric_limits<int64_t>::max());
    UpdateConstraintData update(id, linear_constraints_map_.at(id));
    if (lower_id == upper_id) {
      update.new_lower_bound = constraint_lower_bounds.values(lower_index++);
      update.new_upper_bound = constraint_upper_bounds.values(upper_index++);
    } else if (lower_id < upper_id) {
      update.new_lower_bound = constraint_lower_bounds.values(lower_index++);
    } else { /* upper_id < lower_id */
      update.new_upper_bound = constraint_upper_bounds.values(upper_index++);
    }
    update_vector.emplace_back(update);
  }

  // We have grouped all changes in update_vector, now generate changes in
  // slack bounds, rhs, senses, new slacks, and deleted_slacks (to be dealt
  // with later, outside this function).
  // These three vectors keep changes to right-hand-side and senses.
  std::vector<char> sense_data;
  std::vector<double> rhs_data;
  std::vector<GurobiLinearConstraintIndex> rhs_index;
  // These three vectors keep changes to bounds on existing slack.
  std::vector<double> lower_bound_data;
  std::vector<double> upper_bound_data;
  std::vector<GurobiVariableIndex> bound_index;
  // This vector keep newly introduced slacks.
  std::vector<LinearConstraintData*> new_slacks;
  // Iterate on the changes, and populate the three possible changes.
  for (UpdateConstraintData& update_data : update_vector) {
    const bool same_lower_bound =
        (update_data.source.lower_bound == update_data.new_lower_bound) ||
        ((update_data.source.lower_bound <= -GRB_INFINITY) &&
         (update_data.new_lower_bound <= -GRB_INFINITY));
    const bool same_upper_bound =
        (update_data.source.upper_bound == update_data.new_upper_bound) ||
        ((update_data.source.upper_bound >= GRB_INFINITY) &&
         (update_data.new_upper_bound >= GRB_INFINITY));
    if (same_upper_bound && same_lower_bound) continue;
    // Save into linear_constraints_map_[id] the new bounds for the linear
    // constraint.
    update_data.source.lower_bound = update_data.new_lower_bound;
    update_data.source.upper_bound = update_data.new_upper_bound;
    bool delete_slack = false;
    // Detect the type of constraint to add and store RHS and bounds.
    if (update_data.new_lower_bound <= -GRB_INFINITY &&
        update_data.new_upper_bound < GRB_INFINITY) {
      delete_slack = true;
      rhs_index.emplace_back(update_data.source.constraint_index);
      rhs_data.emplace_back(update_data.new_upper_bound);
      sense_data.emplace_back(GRB_LESS_EQUAL);
    } else if (update_data.new_lower_bound > -GRB_INFINITY &&
               update_data.new_upper_bound >= GRB_INFINITY) {
      delete_slack = true;
      rhs_index.emplace_back(update_data.source.constraint_index);
      rhs_data.emplace_back(update_data.new_lower_bound);
      sense_data.emplace_back(GRB_GREATER_EQUAL);
    } else if (update_data.new_lower_bound == update_data.new_upper_bound) {
      delete_slack = true;
      rhs_index.emplace_back(update_data.source.constraint_index);
      rhs_data.emplace_back(update_data.new_lower_bound);
      sense_data.emplace_back(GRB_EQUAL);
    } else {
      // Note that constraints where the lower bound and the upper bound are
      // -+infinity translated into a range constraint with an unbounded
      // slack.
      if (update_data.source.slack_index != kUnspecifiedIndex) {
        bound_index.emplace_back(update_data.source.slack_index);
        lower_bound_data.emplace_back(update_data.new_lower_bound);
        upper_bound_data.emplace_back(update_data.new_upper_bound);
      } else {
        // Note that if we add a new slack, we must both reset the sense and
        // right hand side for the inequality.
        rhs_index.emplace_back(update_data.source.constraint_index);
        rhs_data.emplace_back(0.0);
        sense_data.emplace_back(GRB_EQUAL);
        // Update the slack_index in the linear_constraints_map_[id]
        update_data.source.slack_index =
            new_slacks.size() + num_gurobi_variables_;
        // Save the data needed to add the new slack.
        new_slacks.push_back(&update_data.source);
      }
    }
    // If the constraint had a slack, and now is marked for deletion, we reset
    // the stored slack_index in linear_constraints_map_[id], save the index
    // in the list of variables to be deleted later on and remove the
    // constraint from slack_map_.
    if (delete_slack && update_data.source.slack_index != kUnspecifiedIndex) {
      deleted_variables_index.emplace_back(update_data.source.slack_index);
      update_data.source.slack_index = kUnspecifiedIndex;
    }
  }

  // Pass down changes to Gurobi.
  if (!rhs_index.empty()) {
    RETURN_IF_ERROR(
        gurobi_->SetDoubleAttrList(GRB_DBL_ATTR_RHS, rhs_index, rhs_data));
    RETURN_IF_ERROR(
        gurobi_->SetCharAttrList(GRB_CHAR_ATTR_SENSE, rhs_index, sense_data));
  }  // rhs changes
  if (!bound_index.empty()) {
    RETURN_IF_ERROR(gurobi_->SetDoubleAttrList(GRB_DBL_ATTR_LB, bound_index,
                                               lower_bound_data));
    RETURN_IF_ERROR(gurobi_->SetDoubleAttrList(GRB_DBL_ATTR_UB, bound_index,
                                               upper_bound_data));
  }  // Slack bound changes.

  if (!new_slacks.empty()) {
    RETURN_IF_ERROR(AddNewSlacks(new_slacks));
  }
  return absl::OkStatus();
}

// This function re-assign indices for variables and constraints after
// deletion. The updated indices are computed from the previous indices,
// sorted in incremental form, but re-assigned so that all indices are
// contiguous between [0, num_variables-1], [0, num_linear_constraints-1], and
// [0, num_quad_constraints-1], etc.
void GurobiSolver::UpdateGurobiIndices(const DeletedIndices& deleted_indices) {
  // Recover the updated indices of variables.
  if (!deleted_indices.variables.empty()) {
    const std::vector<GurobiVariableIndex> old_to_new =
        IndexUpdateMap(num_gurobi_variables_, deleted_indices.variables);
    for (auto& [_, grb_index] : variables_map_) {
      grb_index = old_to_new[grb_index];
      CHECK_NE(grb_index, kDeletedIndex);
    }
    for (auto& [_, lin_con_data] : linear_constraints_map_) {
      if (lin_con_data.slack_index != kUnspecifiedIndex) {
        lin_con_data.slack_index = old_to_new[lin_con_data.slack_index];
        CHECK_NE(lin_con_data.slack_index, kDeletedIndex);
      }
    }
    for (auto& [_, soc_con_data] : soc_constraints_map_) {
      for (GurobiVariableIndex& index : soc_con_data.slack_variables) {
        index = old_to_new[index];
        CHECK_NE(index, kDeletedIndex);
      }
    }
    for (auto& [_, sos1_con_data] : sos1_constraints_map_) {
      for (GurobiVariableIndex& index : sos1_con_data.slack_variables) {
        index = old_to_new[index];
        CHECK_NE(index, kDeletedIndex);
      }
    }
    for (auto& [_, sos2_con_data] : sos2_constraints_map_) {
      for (GurobiVariableIndex& index : sos2_con_data.slack_variables) {
        index = old_to_new[index];
        CHECK_NE(index, kDeletedIndex);
      }
    }
  }
  // Recover the updated indices of linear constraints.
  if (!deleted_indices.linear_constraints.empty()) {
    const std::vector<GurobiLinearConstraintIndex> old_to_new = IndexUpdateMap(
        num_gurobi_lin_cons_, deleted_indices.linear_constraints);
    for (auto& [_, lin_con_data] : linear_constraints_map_) {
      lin_con_data.constraint_index = old_to_new[lin_con_data.constraint_index];
      CHECK_NE(lin_con_data.constraint_index, kDeletedIndex);
    }
    for (auto& [_, soc_con_data] : soc_constraints_map_) {
      for (GurobiLinearConstraintIndex& index :
           soc_con_data.slack_constraints) {
        index = old_to_new[index];
        CHECK_NE(index, kDeletedIndex);
      }
    }
    for (auto& [_, sos1_con_data] : sos1_constraints_map_) {
      for (GurobiLinearConstraintIndex& index :
           sos1_con_data.slack_constraints) {
        index = old_to_new[index];
        CHECK_NE(index, kDeletedIndex);
      }
    }
    for (auto& [_, sos2_con_data] : sos2_constraints_map_) {
      for (GurobiLinearConstraintIndex& index :
           sos2_con_data.slack_constraints) {
        index = old_to_new[index];
        CHECK_NE(index, kDeletedIndex);
      }
    }
  }
  // Recover the updated indices of quadratic constraints.
  if (!deleted_indices.quadratic_constraints.empty()) {
    const std::vector<GurobiQuadraticConstraintIndex> old_to_new =
        IndexUpdateMap(num_gurobi_quad_cons_,
                       deleted_indices.quadratic_constraints);
    for (auto& [_, grb_index] : quadratic_constraints_map_) {
      grb_index = old_to_new[grb_index];
      CHECK_NE(grb_index, kDeletedIndex);
    }
    for (auto& [_, soc_con_data] : soc_constraints_map_) {
      GurobiQuadraticConstraintIndex& grb_index = soc_con_data.constraint_index;
      grb_index = old_to_new[soc_con_data.constraint_index];
      CHECK_NE(grb_index, kDeletedIndex);
    }
  }
  // Recover the updated indices of SOS constraints.
  if (!deleted_indices.sos_constraints.empty()) {
    const std::vector<GurobiSosConstraintIndex> old_to_new =
        IndexUpdateMap(num_gurobi_sos_cons_, deleted_indices.sos_constraints);
    for (auto& [_, sos1_data] : sos1_constraints_map_) {
      GurobiSosConstraintIndex& grb_index = sos1_data.constraint_index;
      grb_index = old_to_new[grb_index];
      CHECK_NE(grb_index, kDeletedIndex);
    }
    for (auto& [_, sos2_data] : sos2_constraints_map_) {
      GurobiSosConstraintIndex& grb_index = sos2_data.constraint_index;
      grb_index = old_to_new[grb_index];
      CHECK_NE(grb_index, kDeletedIndex);
    }
  }
  // Recover the updated indices of general constraints.
  if (!deleted_indices.general_constraints.empty()) {
    const std::vector<GurobiGeneralConstraintIndex> old_to_new = IndexUpdateMap(
        num_gurobi_gen_cons_, deleted_indices.general_constraints);
    for (auto& [_, indicator_data] : indicator_constraints_map_) {
      if (!indicator_data.has_value()) {
        continue;
      }
      GurobiGeneralConstraintIndex& grb_index =
          indicator_data->constraint_index;
      grb_index = old_to_new[grb_index];
      CHECK_NE(grb_index, kDeletedIndex);
    }
  }
}

absl::StatusOr<bool> GurobiSolver::Update(
    const ModelUpdateProto& model_update) {
  if (!undeletable_variables_.empty()) {
    for (const VariableId id : model_update.deleted_variable_ids()) {
      if (undeletable_variables_.contains(id)) {
        return false;
      }
    }
  }
  if (!UpdateIsSupported(model_update, kGurobiSupportedStructures)) {
    return false;
  }
  // As of 2022-12-06 we do not support incrementalism for multi-objective
  // models: not adding/deleting/modifying the auxiliary objectives...
  if (const AuxiliaryObjectivesUpdatesProto& objs_update =
          model_update.auxiliary_objectives_updates();
      !objs_update.deleted_objective_ids().empty() ||
      !objs_update.new_objectives().empty() ||
      !objs_update.objective_updates().empty()) {
    return false;
  }
  // ...or modifying the primary objective of a multi-objective model.
  if (is_multi_objective_mode() && model_update.has_objective_updates()) {
    return false;
  }

  RETURN_IF_ERROR(AddNewVariables(model_update.new_variables()));

  RETURN_IF_ERROR(
      AddNewLinearConstraints(model_update.new_linear_constraints()));

  RETURN_IF_ERROR(AddNewQuadraticConstraints(
      model_update.quadratic_constraint_updates().new_constraints()));
  RETURN_IF_ERROR(AddNewSecondOrderConeConstraints(
      model_update.second_order_cone_constraint_updates().new_constraints()));
  RETURN_IF_ERROR(AddNewSosConstraints(
      model_update.sos1_constraint_updates().new_constraints(), GRB_SOS_TYPE1,
      sos1_constraints_map_));
  RETURN_IF_ERROR(AddNewSosConstraints(
      model_update.sos2_constraint_updates().new_constraints(), GRB_SOS_TYPE2,
      sos2_constraints_map_));
  RETURN_IF_ERROR(AddNewIndicatorConstraints(
      model_update.indicator_constraint_updates().new_constraints()));

  RETURN_IF_ERROR(
      ChangeCoefficients(model_update.linear_constraint_matrix_updates()));

  if (model_update.objective_updates().has_direction_update()) {
    const int model_sense = model_update.objective_updates().direction_update()
                                ? GRB_MAXIMIZE
                                : GRB_MINIMIZE;
    RETURN_IF_ERROR(gurobi_->SetIntAttr(GRB_INT_ATTR_MODELSENSE, model_sense));
  }

  if (model_update.objective_updates().has_offset_update()) {
    RETURN_IF_ERROR(gurobi_->SetDoubleAttr(
        GRB_DBL_ATTR_OBJCON, model_update.objective_updates().offset_update()));
  }

  RETURN_IF_ERROR(UpdateDoubleListAttribute(
      model_update.objective_updates().linear_coefficients(), GRB_DBL_ATTR_OBJ,
      variables_map_));

  RETURN_IF_ERROR(UpdateQuadraticObjectiveTerms(
      model_update.objective_updates().quadratic_coefficients()));

  RETURN_IF_ERROR(
      UpdateDoubleListAttribute(model_update.variable_updates().lower_bounds(),
                                GRB_DBL_ATTR_LB, variables_map_));

  RETURN_IF_ERROR(
      UpdateDoubleListAttribute(model_update.variable_updates().upper_bounds(),
                                GRB_DBL_ATTR_UB, variables_map_));

  if (model_update.variable_updates().has_integers()) {
    const SparseBoolVectorProto& update =
        model_update.variable_updates().integers();
    std::vector<GurobiVariableIndex> index;
    index.reserve(update.ids_size());
    for (const int64_t id : update.ids()) {
      index.push_back(variables_map_.at(id));
    }
    std::vector<char> value;
    value.reserve(update.values_size());
    for (const bool val : update.values()) {
      value.push_back(val ? GRB_INTEGER : GRB_CONTINUOUS);
    }
    RETURN_IF_ERROR(
        gurobi_->SetCharAttrList(GRB_CHAR_ATTR_VTYPE, index, value));
  }

  // Now we update quadratic_objective_coefficients_, removing any terms where
  // either one or both of the involved variables are about to be deleted.
  const absl::flat_hash_set<VariableId> variable_ids_to_be_deleted(
      model_update.deleted_variable_ids().begin(),
      model_update.deleted_variable_ids().end());
  // NOTE: Introducing more state and complexity should speed this up, but we
  // opt for the simpler approach for now.
  for (auto it = quadratic_objective_coefficients_.cbegin();
       it != quadratic_objective_coefficients_.cend();
       /*incremented in loop*/) {
    if (variable_ids_to_be_deleted.contains(it->first.first) ||
        variable_ids_to_be_deleted.contains(it->first.second)) {
      quadratic_objective_coefficients_.erase(it++);
    } else {
      ++it;
    }
  }
  // We cache all Gurobi variables and constraint indices that must be
  // deleted, and perform deletions at the end of the update call.
  DeletedIndices deleted_indices;

  RETURN_IF_ERROR(UpdateLinearConstraints(
      model_update.linear_constraint_updates(), deleted_indices.variables));

  for (const VariableId id : model_update.deleted_variable_ids()) {
    deleted_indices.variables.emplace_back(variables_map_.at(id));
    variables_map_.erase(id);
  }

  for (const LinearConstraintId id :
       model_update.deleted_linear_constraint_ids()) {
    LinearConstraintData& constraint_data = linear_constraints_map_.at(id);
    deleted_indices.linear_constraints.push_back(
        constraint_data.constraint_index);
    if (constraint_data.slack_index != kUnspecifiedIndex) {
      deleted_indices.variables.push_back(constraint_data.slack_index);
      constraint_data.slack_index = kUnspecifiedIndex;
    }
    linear_constraints_map_.erase(id);
  }

  for (const QuadraticConstraintId id :
       model_update.quadratic_constraint_updates().deleted_constraint_ids()) {
    const GurobiQuadraticConstraintIndex grb_index =
        quadratic_constraints_map_.at(id);
    deleted_indices.quadratic_constraints.push_back(grb_index);
    quadratic_constraints_map_.erase(id);
  }

  for (const SecondOrderConeConstraintId id :
       model_update.second_order_cone_constraint_updates()
           .deleted_constraint_ids()) {
    deleted_indices.quadratic_constraints.push_back(
        soc_constraints_map_.at(id).constraint_index);
    for (const GurobiVariableIndex index :
         soc_constraints_map_.at(id).slack_variables) {
      deleted_indices.variables.push_back(index);
    }
    for (const GurobiLinearConstraintIndex index :
         soc_constraints_map_.at(id).slack_constraints) {
      deleted_indices.linear_constraints.push_back(index);
    }
    soc_constraints_map_.erase(id);
  }

  const auto sos_updater = [&](const SosConstraintData& sos_constraint) {
    deleted_indices.sos_constraints.push_back(sos_constraint.constraint_index);
    for (const GurobiVariableIndex index : sos_constraint.slack_variables) {
      deleted_indices.variables.push_back(index);
    }
    for (const GurobiLinearConstraintIndex index :
         sos_constraint.slack_constraints) {
      deleted_indices.linear_constraints.push_back(index);
    }
  };
  for (const Sos1ConstraintId id :
       model_update.sos1_constraint_updates().deleted_constraint_ids()) {
    sos_updater(sos1_constraints_map_.at(id));
    sos1_constraints_map_.erase(id);
  }

  for (const Sos2ConstraintId id :
       model_update.sos2_constraint_updates().deleted_constraint_ids()) {
    sos_updater(sos2_constraints_map_.at(id));
    sos2_constraints_map_.erase(id);
  }

  for (const IndicatorConstraintId id :
       model_update.indicator_constraint_updates().deleted_constraint_ids()) {
    // Otherwise the constraint is not actually registered with Gurobi.
    const auto it = indicator_constraints_map_.find(id);
    CHECK(it != indicator_constraints_map_.end()) << "id: " << id;
    if (it->second.has_value()) {
      deleted_indices.general_constraints.push_back(
          it->second->constraint_index);
    }
    indicator_constraints_map_.erase(it);
  }

  UpdateGurobiIndices(deleted_indices);

  // If we are removing variables or constraints we remove them after adding
  // any variable or constraint. This is to avoid problems with
  // the numbering of possibly new variables and constraints.
  // After that we must update the model so that sequence of updates don't
  // interfere with one-another.
  if (!deleted_indices.linear_constraints.empty()) {
    RETURN_IF_ERROR(gurobi_->DelConstrs(deleted_indices.linear_constraints));
    num_gurobi_lin_cons_ -= deleted_indices.linear_constraints.size();
  }

  if (!deleted_indices.quadratic_constraints.empty()) {
    RETURN_IF_ERROR(
        gurobi_->DelQConstrs(deleted_indices.quadratic_constraints));
    num_gurobi_quad_cons_ -= deleted_indices.quadratic_constraints.size();
  }

  if (!deleted_indices.sos_constraints.empty()) {
    RETURN_IF_ERROR(gurobi_->DelSos(deleted_indices.sos_constraints));
  }

  if (!deleted_indices.general_constraints.empty()) {
    RETURN_IF_ERROR(
        gurobi_->DelGenConstrs(deleted_indices.general_constraints));
  }

  if (!deleted_indices.variables.empty()) {
    RETURN_IF_ERROR(gurobi_->DelVars(deleted_indices.variables));
    num_gurobi_variables_ -= deleted_indices.variables.size();
  }

  // Synchronize all pending changes.
  RETURN_IF_ERROR(gurobi_->UpdateModel());

  return true;
}

absl::StatusOr<std::unique_ptr<GurobiSolver>> GurobiSolver::New(
    const ModelProto& input_model, const SolverInterface::InitArgs& init_args) {
  if (!GurobiIsCorrectlyInstalled()) {
    return absl::InvalidArgumentError("Gurobi is not correctly installed.");
  }
  RETURN_IF_ERROR(
      ModelIsSupported(input_model, kGurobiSupportedStructures, "Gurobi"));
  if (!input_model.auxiliary_objectives().empty() &&
      !input_model.objective().quadratic_coefficients().row_ids().empty()) {
    return util::InvalidArgumentErrorBuilder()
           << "Gurobi does not support multiple objective models with "
              "quadratic objectives";
  }
  for (const auto& [id, obj] : input_model.auxiliary_objectives()) {
    if (!obj.quadratic_coefficients().row_ids().empty()) {
      return util::InvalidArgumentErrorBuilder()
             << "Gurobi does not support multiple objective models with "
                "quadratic objectives";
    }
  }
  ASSIGN_OR_RETURN(std::unique_ptr<Gurobi> gurobi,
                   GurobiFromInitArgs(init_args));
  auto gurobi_solver = absl::WrapUnique(new GurobiSolver(std::move(gurobi)));
  RETURN_IF_ERROR(gurobi_solver->LoadModel(input_model));
  return gurobi_solver;
}

absl::StatusOr<std::unique_ptr<GurobiSolver::GurobiCallbackData>>
GurobiSolver::RegisterCallback(const CallbackRegistrationProto& registration,
                               const Callback cb,
                               const MessageCallback message_cb,
                               const absl::Time start,
                               SolveInterrupter* const local_interrupter) {
  const absl::flat_hash_set<CallbackEventProto> events = EventSet(registration);

  // Note that IS_MIP does not necessarily mean the problem has integer
  // variables. Please refer to Gurobi's doc for details:
  // https://www.gurobi.com/documentation/9.1/refman/ismip.html.
  //
  // Here we assume that we get MIP related events and use a MIP solving
  // strategy when IS_MIP is true.
  ASSIGN_OR_RETURN(const int is_mip, gurobi_->GetIntAttr(GRB_INT_ATTR_IS_MIP));

  RETURN_IF_ERROR(CheckRegisteredCallbackEvents(
      registration, is_mip ? SupportedMIPEvents() : SupportedLPEvents()))
      << "for a " << (is_mip ? "MIP" : "LP") << " model";

  // Set Gurobi parameters.
  if (message_cb != nullptr) {
    // Disable logging messages to the console the user wants to handle
    // messages.
    RETURN_IF_ERROR(gurobi_->SetIntParam(GRB_INT_PAR_LOGTOCONSOLE, 0));
  }
  if (registration.add_cuts() || registration.add_lazy_constraints()) {
    // This is to signal the solver presolve to limit primal transformations
    // that precludes crushing cuts to the presolved model.
    RETURN_IF_ERROR(gurobi_->SetIntParam(GRB_INT_PAR_PRECRUSH, 1));
  }
  if (registration.add_lazy_constraints()) {
    // This is needed so that the solver knows that some presolve reductions
    // can not be performed safely.
    RETURN_IF_ERROR(gurobi_->SetIntParam(GRB_INT_PAR_LAZYCONSTRAINTS, 1));
  }
  return std::make_unique<GurobiCallbackData>(
      GurobiCallbackInput{
          .user_cb = cb,
          .message_cb = message_cb,
          .variable_ids = variables_map_,
          .num_gurobi_vars = num_gurobi_variables_,
          .events = EventToGurobiWhere(events),
          .mip_solution_filter = registration.mip_solution_filter(),
          .mip_node_filter = registration.mip_node_filter(),
          .start = start},
      local_interrupter);
}

absl::StatusOr<InvertedBounds> GurobiSolver::ListInvertedBounds() const {
  InvertedBounds inverted_bounds;
  {
    ASSIGN_OR_RETURN(
        const std::vector<double> var_lbs,
        gurobi_->GetDoubleAttrArray(GRB_DBL_ATTR_LB, num_gurobi_variables_));
    ASSIGN_OR_RETURN(
        const std::vector<double> var_ubs,
        gurobi_->GetDoubleAttrArray(GRB_DBL_ATTR_UB, num_gurobi_variables_));
    for (const auto& [id, index] : variables_map_) {
      if (var_lbs[index] > var_ubs[index]) {
        inverted_bounds.variables.push_back(id);
      }
    }
  }
  for (const auto& [id, cstr_data] : linear_constraints_map_) {
    if (cstr_data.lower_bound > cstr_data.upper_bound) {
      inverted_bounds.linear_constraints.push_back(id);
    }
  }

  // Above code have inserted ids in non-stable order.
  std::sort(inverted_bounds.variables.begin(), inverted_bounds.variables.end());
  std::sort(inverted_bounds.linear_constraints.begin(),
            inverted_bounds.linear_constraints.end());
  return inverted_bounds;
}

absl::StatusOr<InvalidIndicators> GurobiSolver::ListInvalidIndicators() const {
  InvalidIndicators invalid_indicators;
  for (const auto& [constraint_id, indicator_data] :
       indicator_constraints_map_) {
    if (!indicator_data.has_value()) {
      continue;
    }
    const int64_t indicator_id = indicator_data->indicator_variable_id;
    const GurobiVariableIndex variable_index = variables_map_.at(indicator_id);
    ASSIGN_OR_RETURN(const double var_lb, gurobi_->GetDoubleAttrElement(
                                              GRB_DBL_ATTR_LB, variable_index));
    ASSIGN_OR_RETURN(const double var_ub, gurobi_->GetDoubleAttrElement(
                                              GRB_DBL_ATTR_UB, variable_index));
    ASSIGN_OR_RETURN(
        const char var_type,
        gurobi_->GetCharAttrElement(GRB_CHAR_ATTR_VTYPE, variable_index));
    if (!(var_type == GRB_BINARY ||
          (var_type == GRB_INTEGER && var_lb >= 0.0 && var_ub <= 1.0))) {
      invalid_indicators.invalid_indicators.push_back(
          {.variable = indicator_id, .constraint = constraint_id});
    }
  }
  // Above code may have inserted ids in non-stable order.
  invalid_indicators.Sort();
  return invalid_indicators;
}

bool GurobiSolver::is_multi_objective_mode() const {
  return !multi_objectives_map_.empty();
}

absl::Status GurobiSolver::SetMultiObjectiveTolerances(
    const ModelSolveParametersProto& model_parameters) {
  const auto set_tolerances =
      [&](const GurobiMultiObjectiveIndex index,
          const ObjectiveParametersProto& objective_parameters)
      -> absl::Status {
    RETURN_IF_ERROR(gurobi_->SetIntParam("ObjNumber", index));
    if (objective_parameters.has_objective_degradation_absolute_tolerance()) {
      RETURN_IF_ERROR(gurobi_->SetDoubleAttr(
          "ObjNAbsTol",
          objective_parameters.objective_degradation_absolute_tolerance()));
    }
    if (objective_parameters.has_objective_degradation_relative_tolerance()) {
      RETURN_IF_ERROR(gurobi_->SetDoubleAttr(
          "ObjNRelTol",
          objective_parameters.objective_degradation_relative_tolerance()));
    }
    return absl::OkStatus();
  };
  if (model_parameters.has_primary_objective_parameters()) {
    RETURN_IF_ERROR(
        set_tolerances(multi_objectives_map_.at(std::nullopt),
                       model_parameters.primary_objective_parameters()));
  }
  for (const auto& [id, objective_parameters] :
       model_parameters.auxiliary_objective_parameters()) {
    RETURN_IF_ERROR(
        set_tolerances(multi_objectives_map_.at(id), objective_parameters));
  }
  return absl::OkStatus();
}

<<<<<<< HEAD
=======
absl::Status GurobiSolver::ResetModelParameters(
    const ModelSolveParametersProto& model_parameters) {
  for (int i = 0; i < model_parameters.branching_priorities().ids_size(); ++i) {
    const int64_t var_id = model_parameters.branching_priorities().ids(i);
    const GurobiVariableIndex grb_index = variables_map_.at(var_id);
    RETURN_IF_ERROR(
        gurobi_->SetIntAttrElement(GRB_INT_ATTR_BRANCHPRIORITY, grb_index, 0))
        << "failed to reset branching priority for variable ID " << var_id
        << " (Gurobi index = " << grb_index << ")";
  }
  for (const int64_t lazy_constraint_id :
       model_parameters.lazy_linear_constraint_ids()) {
    const GurobiLinearConstraintIndex lazy_constraint_index =
        linear_constraints_map_.at(lazy_constraint_id).constraint_index;
    RETURN_IF_ERROR(
        gurobi_->SetIntAttrElement(GRB_INT_ATTR_LAZY, lazy_constraint_index, 0))
        << "failed to reset lazy constraint for lazy constraint ID "
        << lazy_constraint_id << " (Gurobi index = " << lazy_constraint_index
        << ")";
  }
  return absl::OkStatus();
}

>>>>>>> e9ff219b
absl::StatusOr<SolveResultProto> GurobiSolver::Solve(
    const SolveParametersProto& parameters,
    const ModelSolveParametersProto& model_parameters,
    const MessageCallback message_cb,
    const CallbackRegistrationProto& callback_registration, const Callback cb,
    SolveInterrupter* const interrupter) {
  const absl::Time start = absl::Now();

  // Need to run GRBupdatemodel before:
  //  1. setting parameters (to test if the problem is a MIP)
  //  2. registering callbacks (to test if the problem is a MIP),
  //  3. setting basis and getting the obj sense.
  // We just run it first.
  RETURN_IF_ERROR(gurobi_->UpdateModel());

  // Gurobi returns "infeasible" when bounds are inverted.
  {
    ASSIGN_OR_RETURN(const InvertedBounds inverted_bounds,
                     ListInvertedBounds());
    RETURN_IF_ERROR(inverted_bounds.ToStatus());
  }

  // Gurobi will silently impose that indicator variables are binary even if
  // not so specified by the user in the model. We return an error here if
  // this is the case to be consistent across solvers.
  {
    ASSIGN_OR_RETURN(const InvalidIndicators invalid_indicators,
                     ListInvalidIndicators());
    RETURN_IF_ERROR(invalid_indicators.ToStatus());
  }

  // We must set the parameters before calling RegisterCallback since it
  // changes some parameters depending on the callback registration.
  RETURN_IF_ERROR(SetParameters(parameters));

  // We use a local interrupter that will triggers the calls to GRBterminate()
  // when either the user interrupter is triggered or when a callback returns
  // a true `terminate`.
  std::unique_ptr<SolveInterrupter> local_interrupter;
  if (cb != nullptr || interrupter != nullptr) {
    local_interrupter = std::make_unique<SolveInterrupter>();
  }
  const ScopedSolveInterrupterCallback scoped_terminate_callback(
      local_interrupter.get(), [&]() {
        // Make an immediate call to GRBterminate() as soon as this
        // interrupter is triggered (which may immediately happen in the code
        // below when it is chained with the optional user interrupter).
        //
        // This call may happen too early. This is not an issue since we will
        // repeat this call at each call of the Gurobi callback. See the
        // comment in GurobiCallbackImpl() for details.
        gurobi_->Terminate();
      });

  // Chain the user interrupter to the local interrupter. If/when the user
  // interrupter is triggered, this triggers the local interrupter. This may
  // happen immediately if the user interrupter is already triggered.
  //
  // The local interrupter can also be triggered by a callback returning a
  // true `terminate`.
  const ScopedSolveInterrupterCallback scoped_chaining_callback(
      interrupter, [&]() { local_interrupter->Interrupt(); });

  if (model_parameters.has_initial_basis()) {
    RETURN_IF_ERROR(SetGurobiBasis(model_parameters.initial_basis()));
  }
  RETURN_IF_ERROR(gurobi_->SetIntAttr(GRB_INT_ATTR_NUMSTART,
                                      model_parameters.solution_hints_size()));
  for (int i = 0; i < model_parameters.solution_hints_size(); ++i) {
    RETURN_IF_ERROR(gurobi_->SetIntParam(GRB_INT_PAR_STARTNUMBER, i));
    RETURN_IF_ERROR(UpdateDoubleListAttribute(
        model_parameters.solution_hints(i).variable_values(),
        GRB_DBL_ATTR_START, variables_map_));
  }
  RETURN_IF_ERROR(
      UpdateInt32ListAttribute(model_parameters.branching_priorities(),
                               GRB_INT_ATTR_BRANCHPRIORITY, variables_map_));
  if (is_multi_objective_mode()) {
    RETURN_IF_ERROR(SetMultiObjectiveTolerances(model_parameters));
  }
<<<<<<< HEAD
=======
  for (const int64_t lazy_constraint_id :
       model_parameters.lazy_linear_constraint_ids()) {
    const GurobiLinearConstraintIndex lazy_constraint_index =
        linear_constraints_map_.at(lazy_constraint_id).constraint_index;
    // We select a value of "1" here, which means that the lazy constraints will
    // be separated at feasible solutions, and that Gurobi has latitude to
    // select which violated constraints to add to the model if multiple are
    // violated. This seems like a reasonable default choice for us, but we may
    // want to revisit later (or expose this choice to the user).
    RETURN_IF_ERROR(gurobi_->SetIntAttrElement(GRB_INT_ATTR_LAZY,
                                               lazy_constraint_index, 1));
  }
>>>>>>> e9ff219b

  // Here we register the callback when we either have a user callback or a
  // local interrupter. The rationale for doing so when we have only an
  // interrupter is explained in GurobiCallbackImpl().
  Gurobi::Callback grb_cb = nullptr;
  std::unique_ptr<GurobiCallbackData> gurobi_cb_data;
  if (cb != nullptr || local_interrupter != nullptr || message_cb != nullptr) {
    ASSIGN_OR_RETURN(gurobi_cb_data,
                     RegisterCallback(callback_registration, cb, message_cb,
                                      start, local_interrupter.get()));
    grb_cb = [&gurobi_cb_data](
                 const Gurobi::CallbackContext& cb_context) -> absl::Status {
      return GurobiCallbackImpl(cb_context, gurobi_cb_data->callback_input,
                                gurobi_cb_data->message_callback_data,
                                gurobi_cb_data->local_interrupter);
    };
  }

  RETURN_IF_ERROR(gurobi_->Optimize(grb_cb));

  // We flush message callbacks before testing for Gurobi error in case where
  // the unfinished line of message would help with the error.
  if (gurobi_cb_data != nullptr) {
    GurobiCallbackImplFlush(gurobi_cb_data->callback_input,
                            gurobi_cb_data->message_callback_data);
  }

  ASSIGN_OR_RETURN(SolveResultProto solve_result,
                   ExtractSolveResultProto(start, model_parameters));
  // Reset Gurobi parameters.
  // TODO(b/277246682): ensure that resetting parameters does not degrade
  // incrementalism performance.
  RETURN_IF_ERROR(gurobi_->ResetParameters());
  RETURN_IF_ERROR(ResetModelParameters(model_parameters));

  return solve_result;
}

// TODO(b/277339044): Remove code duplication with GurobiSolver::Solve().
absl::StatusOr<ComputeInfeasibleSubsystemResultProto>
GurobiSolver::ComputeInfeasibleSubsystem(const SolveParametersProto& parameters,
                                         MessageCallback message_cb,
                                         SolveInterrupter* const interrupter) {
  const absl::Time start = absl::Now();

  // Need to run GRBupdatemodel before:
  //  1. setting parameters (to test if the problem is a MIP)
  //  2. registering callbacks (to test if the problem is a MIP),
  RETURN_IF_ERROR(gurobi_->UpdateModel());

  // Gurobi will silently impose that indicator variables are binary even if
  // not so specified by the user in the model. We return an error here if
  // this is the case to be consistent across solvers.
  {
    ASSIGN_OR_RETURN(const InvalidIndicators invalid_indicators,
                     ListInvalidIndicators());
    RETURN_IF_ERROR(invalid_indicators.ToStatus());
  }

  // We must set the parameters before calling RegisterCallback since it
  // changes some parameters depending on the callback registration.
  RETURN_IF_ERROR(SetParameters(parameters));

  // We use a local interrupter that will triggers the calls to
  // GRBterminate() when either the user interrupter is triggered or when a
  // callback returns a true `terminate`.
  std::unique_ptr<SolveInterrupter> local_interrupter;
  if (interrupter != nullptr) {
    local_interrupter = std::make_unique<SolveInterrupter>();
  }
  const ScopedSolveInterrupterCallback scoped_terminate_callback(
      local_interrupter.get(), [&]() {
        // Make an immediate call to GRBterminate() as soon as this
        // interrupter is triggered (which may immediately happen in the
        // code below when it is chained with the optional user
        // interrupter).
        //
        // This call may happen too early. This is not an issue since we
        // will repeat this call at each call of the Gurobi callback. See
        // the comment in GurobiCallbackImpl() for details.
        gurobi_->Terminate();
      });

  // Chain the user interrupter to the local interrupter. If/when the user
  // interrupter is triggered, this triggers the local interrupter. This may
  // happen immediately if the user interrupter is already triggered.
  //
  // The local interrupter can also be triggered by a callback returning a
  // true `terminate`.
  const ScopedSolveInterrupterCallback scoped_chaining_callback(
      interrupter, [&]() { local_interrupter->Interrupt(); });

  // Here we register the callback when we either have a message callback or a
  // local interrupter. The rationale for doing so when we have only an
  // interrupter is explained in GurobiCallbackImpl().
  Gurobi::Callback grb_cb = nullptr;
  std::unique_ptr<GurobiCallbackData> gurobi_cb_data;
  if (local_interrupter != nullptr || message_cb != nullptr) {
    ASSIGN_OR_RETURN(gurobi_cb_data,
                     RegisterCallback({}, nullptr, message_cb, start,
                                      local_interrupter.get()));
    grb_cb = [&gurobi_cb_data](
                 const Gurobi::CallbackContext& cb_context) -> absl::Status {
      return GurobiCallbackImpl(cb_context, gurobi_cb_data->callback_input,
                                gurobi_cb_data->message_callback_data,
                                gurobi_cb_data->local_interrupter);
    };
  }

  ASSIGN_OR_RETURN(const bool proven_infeasible, gurobi_->ComputeIIS(grb_cb));

  // We flush message callbacks before testing for Gurobi error in case
  // where the unfinished line of message would help with the error.
  if (gurobi_cb_data != nullptr) {
    GurobiCallbackImplFlush(gurobi_cb_data->callback_input,
                            gurobi_cb_data->message_callback_data);
  }

  ASSIGN_OR_RETURN(
      ComputeInfeasibleSubsystemResultProto iis_result,
      ExtractComputeInfeasibleSubsystemResultProto(proven_infeasible));
  // Reset Gurobi parameters.
  // TODO(b/277246682): ensure that resetting parameters does not degrade
  // incrementalism performance.
  RETURN_IF_ERROR(gurobi_->ResetParameters());

  return iis_result;
}

MATH_OPT_REGISTER_SOLVER(SOLVER_TYPE_GUROBI, GurobiSolver::New)

}  // namespace math_opt
}  // namespace operations_research<|MERGE_RESOLUTION|>--- conflicted
+++ resolved
@@ -1320,7 +1320,6 @@
       best_objective_value = is_maximize
                                  ? std::max(best_objective_value, sol_val)
                                  : std::min(best_objective_value, sol_val);
-<<<<<<< HEAD
     }
   }
   return best_objective_value;
@@ -1346,33 +1345,6 @@
   return best_dual_bound;
 }
 
-=======
-    }
-  }
-  return best_objective_value;
-}
-
-absl::StatusOr<double> GurobiSolver::GetBestDualBound(
-    const std::vector<SolutionProto>& solutions) const {
-  ASSIGN_OR_RETURN(const bool is_maximize, IsMaximize());
-  // GetGurobiBestDualBound() returns the correct bound for problems without
-  // dual solutions (e.g. MIP).
-  ASSIGN_OR_RETURN(double best_dual_bound, GetGurobiBestDualBound());
-  // However, GetGurobiBestDualBound() may be incorrect for QP problems.
-  for (const SolutionProto& solution : solutions) {
-    if (solution.has_dual_solution() &&
-        solution.dual_solution().feasibility_status() ==
-            SOLUTION_STATUS_FEASIBLE &&
-        solution.dual_solution().has_objective_value()) {
-      const double sol_val = solution.dual_solution().objective_value();
-      best_dual_bound = is_maximize ? std::min(best_dual_bound, sol_val)
-                                    : std::max(best_dual_bound, sol_val);
-    }
-  }
-  return best_dual_bound;
-}
-
->>>>>>> e9ff219b
 absl::StatusOr<double> GurobiSolver::GetGurobiBestDualBound() const {
   // As of v9.0.2, on multi objective models Gurobi incorrectly reports that
   // ObjBound is available. We work around this by adding a check if we are in
@@ -2886,8 +2858,6 @@
   return absl::OkStatus();
 }
 
-<<<<<<< HEAD
-=======
 absl::Status GurobiSolver::ResetModelParameters(
     const ModelSolveParametersProto& model_parameters) {
   for (int i = 0; i < model_parameters.branching_priorities().ids_size(); ++i) {
@@ -2911,7 +2881,6 @@
   return absl::OkStatus();
 }
 
->>>>>>> e9ff219b
 absl::StatusOr<SolveResultProto> GurobiSolver::Solve(
     const SolveParametersProto& parameters,
     const ModelSolveParametersProto& model_parameters,
@@ -2992,8 +2961,6 @@
   if (is_multi_objective_mode()) {
     RETURN_IF_ERROR(SetMultiObjectiveTolerances(model_parameters));
   }
-<<<<<<< HEAD
-=======
   for (const int64_t lazy_constraint_id :
        model_parameters.lazy_linear_constraint_ids()) {
     const GurobiLinearConstraintIndex lazy_constraint_index =
@@ -3006,7 +2973,6 @@
     RETURN_IF_ERROR(gurobi_->SetIntAttrElement(GRB_INT_ATTR_LAZY,
                                                lazy_constraint_index, 1));
   }
->>>>>>> e9ff219b
 
   // Here we register the callback when we either have a user callback or a
   // local interrupter. The rationale for doing so when we have only an
