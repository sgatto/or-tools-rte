--- conflicted
+++ resolved
@@ -178,11 +178,7 @@
     vals[new_num_values] = vals[j];
     vars[new_num_values] = vars[j];
     ++new_num_values;
-<<<<<<< HEAD
-    }
-=======
-  }
->>>>>>> e9ff219b
+  }
   vars.resize(new_num_values);
   vals.resize(new_num_values);
 }
@@ -208,21 +204,10 @@
         dimension_travel_info_per_route_(
             std::move(dimension_travel_info_per_route)),
         decision_level_(0) {
-<<<<<<< HEAD
-    DCHECK(dimension_travel_info_per_route_.empty() ||
-           dimension_travel_info_per_route_.size() ==
-               local_optimizer_->dimension()->model()->vehicles());
-    const RoutingDimension* const dimension = local_optimizer->dimension();
-    const std::vector<int>& resource_groups =
-        dimension->model()->GetDimensionResourceGroupIndices(dimension);
-    DCHECK_LE(resource_groups.size(), optimize_and_pack ? 1 : 0);
-    resource_group_index_ = resource_groups.empty() ? -1 : resource_groups[0];
-=======
     if (!dimension_travel_info_per_route_.empty()) {
       DCHECK(optimize_and_pack_);
       DCHECK_EQ(dimension_travel_info_per_route_.size(), model_.vehicles());
     }
->>>>>>> e9ff219b
   }
 
   Decision* Next(Solver* solver) override {
@@ -233,60 +218,9 @@
       return d;
     }
     decision_level_.SetValue(solver, 1);
-<<<<<<< HEAD
-    const RoutingDimension& dimension = *local_optimizer_->dimension();
-    RoutingModel* const model = dimension.model();
-    // The following boolean variable indicates if the solver should fail, in
-    // order to postpone the Fail() call until after the for loop, so there are
-    // no memory leaks related to the cumul_values vector.
-    bool should_fail = false;
-    // Append cumul_values and break_start_end_values to cp_values,
-    // generate corresponding cp_variables vector.
-    cp_variables_.clear();
-    cp_values_.clear();
-    for (int vehicle = 0; vehicle < model->vehicles(); ++vehicle) {
-      solver->TopPeriodicCheck();
-      // TODO(user): Investigate if we should skip unused vehicles.
-      DCHECK(DimensionFixedTransitsEqualTransitEvaluatorForVehicle(dimension,
-                                                                   vehicle));
-      const bool vehicle_has_break_constraint =
-          dimension.HasBreakConstraints() &&
-          !dimension.GetBreakIntervalsOfVehicle(vehicle).empty();
-      LocalDimensionCumulOptimizer* const optimizer =
-          vehicle_has_break_constraint ? local_mp_optimizer_ : local_optimizer_;
-      DCHECK(optimizer != nullptr);
-      std::vector<int64_t> cumul_values;
-      std::vector<int64_t> break_start_end_values;
-      const DimensionSchedulingStatus status =
-          ComputeCumulAndBreakValuesForVehicle(
-              optimizer, vehicle, &cumul_values, &break_start_end_values);
-      if (status == DimensionSchedulingStatus::INFEASIBLE) {
-        should_fail = true;
-        break;
-      }
-      // If relaxation is not feasible, try the MP optimizer.
-      if (status == DimensionSchedulingStatus::RELAXED_OPTIMAL_ONLY) {
-        DCHECK(local_mp_optimizer_ != nullptr);
-        if (ComputeCumulAndBreakValuesForVehicle(local_mp_optimizer_, vehicle,
-                                                 &cumul_values,
-                                                 &break_start_end_values) ==
-            DimensionSchedulingStatus::INFEASIBLE) {
-          should_fail = true;
-          break;
-        }
-      } else {
-        DCHECK(status == DimensionSchedulingStatus::OPTIMAL);
-      }
-      AppendRouteCumulAndBreakVarAndValues(dimension, vehicle, cumul_values,
-                                           break_start_end_values,
-                                           &cp_variables_, &cp_values_);
-      }
-    if (should_fail) solver->Fail();
-=======
     if (!FillCPVariablesAndValues(solver)) {
       solver->Fail();
     }
->>>>>>> e9ff219b
     set_values_from_targets_ =
         MakeSetValuesFromTargets(solver, cp_variables_, cp_values_);
     return solver->MakeAssignVariablesValuesOrDoNothing(cp_variables_,
@@ -592,16 +526,6 @@
   }
 
   Decision* Next(Solver* solver) override {
-<<<<<<< HEAD
-      const RoutingDimension* dimension = global_optimizer_->dimension();
-      DCHECK(DimensionFixedTransitsEqualTransitEvaluators(*dimension));
-      RoutingModel* const model = dimension->model();
-
-      GlobalDimensionCumulOptimizer* const optimizer =
-          model->GetDimensionResourceGroupIndices(dimension).empty()
-              ? global_optimizer_
-              : global_mp_optimizer_;
-=======
     const RoutingDimension* dimension = global_optimizer_->dimension();
     DCHECK(DimensionFixedTransitsEqualTransitEvaluators(*dimension));
     RoutingModel* const model = dimension->model();
@@ -610,27 +534,10 @@
         model->GetDimensionResourceGroupIndices(dimension).empty()
             ? global_optimizer_
             : global_mp_optimizer_;
->>>>>>> e9ff219b
     const DimensionSchedulingStatus status = ComputeCumulBreakAndResourceValues(
         optimizer, &cumul_values_, &break_start_end_values_,
         &resource_indices_per_group_);
 
-<<<<<<< HEAD
-      if (status == DimensionSchedulingStatus::INFEASIBLE) {
-      solver->Fail();
-      } else if (status == DimensionSchedulingStatus::RELAXED_OPTIMAL_ONLY) {
-        // If relaxation is not feasible, try the MILP optimizer.
-        const DimensionSchedulingStatus mp_status =
-            ComputeCumulBreakAndResourceValues(
-              global_mp_optimizer_, &cumul_values_, &break_start_end_values_,
-              &resource_indices_per_group_);
-        if (mp_status != DimensionSchedulingStatus::OPTIMAL) {
-        solver->Fail();
-        }
-      } else {
-        DCHECK(status == DimensionSchedulingStatus::OPTIMAL);
-      }
-=======
     if (status == DimensionSchedulingStatus::INFEASIBLE) {
       solver->Fail();
     } else if (status == DimensionSchedulingStatus::RELAXED_OPTIMAL_ONLY) {
@@ -645,23 +552,15 @@
     } else {
       DCHECK(status == DimensionSchedulingStatus::OPTIMAL);
     }
->>>>>>> e9ff219b
     // Concatenate cumul_values_, break_start_end_values_ and all
     // resource_indices_per_group_ into cp_values_.
     // NOTE: The order is important as it corresponds to the order of
     // variables in cp_variables_.
     cp_values_ = std::move(cumul_values_);
-<<<<<<< HEAD
-        if (dimension->HasBreakConstraints()) {
-      cp_values_.insert(cp_values_.end(), break_start_end_values_.begin(),
-                        break_start_end_values_.end());
-            }
-=======
     if (dimension->HasBreakConstraints()) {
       cp_values_.insert(cp_values_.end(), break_start_end_values_.begin(),
                         break_start_end_values_.end());
     }
->>>>>>> e9ff219b
     if (optimize_and_pack_) {
 // Resource variables should be bound when packing, so we don't need
 // to restore them again.
@@ -669,36 +568,12 @@
       for (int rg_index : model->GetDimensionResourceGroupIndices(dimension)) {
         for (IntVar* res_var : model->ResourceVars(rg_index)) {
           DCHECK(res_var->Bound());
-<<<<<<< HEAD
-          }
         }
-=======
-        }
-      }
->>>>>>> e9ff219b
+      }
 #endif
     } else {
       // Add resource values to cp_values_.
       for (int rg_index : model->GetDimensionResourceGroupIndices(dimension)) {
-<<<<<<< HEAD
-          const std::vector<int>& resource_values =
-            resource_indices_per_group_[rg_index];
-          DCHECK(!resource_values.empty());
-        cp_values_.insert(cp_values_.end(), resource_values.begin(),
-                           resource_values.end());
-        }
-    }
-    DCHECK_EQ(cp_variables_.size(), cp_values_.size());
-        // Value kint64min signals an unoptimized variable, set to min instead.
-    for (int j = 0; j < cp_values_.size(); ++j) {
-      if (cp_values_[j] == std::numeric_limits<int64_t>::min()) {
-        cp_values_[j] = cp_variables_[j]->Min();
-          }
-        }
-    if (!solver->SolveAndCommit(MakeSetValuesFromTargets(solver, cp_variables_,
-                                                         std::move(cp_values_)),
-                monitor_)) {
-=======
         const std::vector<int>& resource_values =
             resource_indices_per_group_[rg_index];
         DCHECK(!resource_values.empty());
@@ -716,7 +591,6 @@
     if (!solver->SolveAndCommit(MakeSetValuesFromTargets(solver, cp_variables_,
                                                          std::move(cp_values_)),
                                 monitor_)) {
->>>>>>> e9ff219b
       solver->Fail();
     }
     return nullptr;
@@ -772,134 +646,6 @@
 }
 
 namespace {
-<<<<<<< HEAD
-
-class SetCumulsFromResourceAssignmentCosts : public DecisionBuilder {
- public:
-  SetCumulsFromResourceAssignmentCosts(
-      LocalDimensionCumulOptimizer* lp_optimizer,
-      LocalDimensionCumulOptimizer* mp_optimizer, SearchMonitor* monitor)
-      : model_(*lp_optimizer->dimension()->model()),
-        dimension_(*lp_optimizer->dimension()),
-        lp_optimizer_(lp_optimizer),
-        mp_optimizer_(mp_optimizer),
-        rg_index_(model_.GetDimensionResourceGroupIndex(&dimension_)),
-        resource_group_(*model_.GetResourceGroup(rg_index_)),
-        vehicle_resource_class_values_(model_.vehicles()),
-        monitor_(monitor) {}
-
-  Decision* Next(Solver* const solver) override {
-    bool should_fail = false;
-    {
-      const auto next = [&model = model_](int64_t n) {
-        return model.NextVar(n)->Value();
-      };
-      DCHECK(DimensionFixedTransitsEqualTransitEvaluators(dimension_));
-
-      for (int v : resource_group_.GetVehiclesRequiringAResource()) {
-        auto& [assignment_costs, cumul_values, break_values] =
-            vehicle_resource_class_values_[v];
-        if (!ComputeVehicleToResourceClassAssignmentCosts(
-                v, resource_group_, next, dimension_.transit_evaluator(v),
-                /*optimize_vehicle_costs*/ true, lp_optimizer_, mp_optimizer_,
-                &assignment_costs, &cumul_values, &break_values)) {
-          should_fail = true;
-          break;
-        }
-      }
-
-      const int num_vehicles = model_.vehicles();
-      std::vector<int> resource_indices(num_vehicles);
-      should_fail =
-          should_fail ||
-          ComputeBestVehicleToResourceAssignment(
-              resource_group_.GetVehiclesRequiringAResource(),
-              resource_group_.GetResourceIndicesPerClass(),
-              [&vehicle_rc_values = vehicle_resource_class_values_](int v) {
-                return &vehicle_rc_values[v].assignment_costs;
-              },
-              &resource_indices) < 0;
-
-      if (!should_fail) {
-        DCHECK_EQ(resource_indices.size(), num_vehicles);
-        const int num_resource_classes =
-            resource_group_.GetResourceClassesCount();
-        for (int v : resource_group_.GetVehiclesRequiringAResource()) {
-          if (next(model_.Start(v)) == model_.End(v) &&
-              !model_.IsVehicleUsedWhenEmpty(v)) {
-            continue;
-          }
-          const auto& [unused, cumul_values, break_values] =
-              vehicle_resource_class_values_[v];
-          const int resource_index = resource_indices[v];
-          DCHECK_GE(resource_index, 0);
-          DCHECK_EQ(cumul_values.size(), num_resource_classes);
-          DCHECK_EQ(break_values.size(), num_resource_classes);
-          const int rc_index =
-              resource_group_.GetResourceClassIndex(resource_index).value();
-          const std::vector<int64_t>& optimal_cumul_values =
-              cumul_values[rc_index];
-          const std::vector<int64_t>& optimal_break_values =
-              break_values[rc_index];
-          std::vector<IntVar*> cp_variables;
-          std::vector<int64_t> cp_values;
-          AppendRouteCumulAndBreakVarAndValues(
-              dimension_, v, optimal_cumul_values, optimal_break_values,
-              &cp_variables, &cp_values);
-
-          const std::vector<IntVar*>& resource_vars =
-              model_.ResourceVars(rg_index_);
-          DCHECK_EQ(resource_vars.size(), resource_indices.size());
-          cp_variables.insert(cp_variables.end(), resource_vars.begin(),
-                              resource_vars.end());
-          cp_values.insert(cp_values.end(), resource_indices.begin(),
-                           resource_indices.end());
-          if (!solver->SolveAndCommit(
-                  MakeSetValuesFromTargets(solver, std::move(cp_variables),
-                                           std::move(cp_values)),
-                  monitor_)) {
-            should_fail = true;
-            break;
-          }
-        }
-      }
-    }
-    if (should_fail) {
-      solver->Fail();
-    }
-    return nullptr;
-  }
-
- private:
-  const RoutingModel& model_;
-  const RoutingDimension& dimension_;
-  LocalDimensionCumulOptimizer* lp_optimizer_;
-  LocalDimensionCumulOptimizer* mp_optimizer_;
-  const int rg_index_;
-  const RoutingModel::ResourceGroup& resource_group_;
-  // Stores the information related to assigning a given vehicle to resource
-  // classes. We keep these as class members to avoid unnecessary memory
-  // reallocations.
-  struct VehicleResourceClassValues {
-    std::vector<int64_t> assignment_costs;
-    std::vector<std::vector<int64_t>> cumul_values;
-    std::vector<std::vector<int64_t>> break_values;
-  };
-  std::vector<VehicleResourceClassValues> vehicle_resource_class_values_;
-  SearchMonitor* const monitor_;
-};
-
-}  // namespace
-
-DecisionBuilder* MakeSetCumulsFromResourceAssignmentCosts(
-    Solver* solver, LocalDimensionCumulOptimizer* lp_optimizer,
-    LocalDimensionCumulOptimizer* mp_optimizer, SearchMonitor* monitor) {
-  return solver->RevAlloc(new SetCumulsFromResourceAssignmentCosts(
-      lp_optimizer, mp_optimizer, monitor));
-}
-namespace {
-=======
->>>>>>> e9ff219b
 // A decision builder that tries to set variables to their value in the last
 // solution, if their corresponding vehicle path has not changed.
 // This tries to constrain all such variables in one shot in order to speed up
