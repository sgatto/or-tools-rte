--- conflicted
+++ resolved
@@ -1058,12 +1058,8 @@
     }
 
     int num_linear_constraints = 0;
-<<<<<<< HEAD
-    if (dimension_.GetSpanCostCoefficientForVehicle(vehicle) > 0) {
-=======
     if (dimension_.GetSpanCostCoefficientForVehicle(vehicle) > 0 ||
         dimension_.GetSlackCostCoefficientForVehicle(vehicle) > 0) {
->>>>>>> e9ff219b
       ++num_linear_constraints;
     }
     if (FilterSoftSpanCost(vehicle)) ++num_linear_constraints;
@@ -1247,18 +1243,11 @@
       delta_path_cumul_cost_values_(routing_model.vehicles(),
                                     std::numeric_limits<int64_t>::min()),
       global_span_cost_coefficient_(dimension.global_span_cost_coefficient()),
-<<<<<<< HEAD
-      vehicle_span_cost_coefficients_(
-          dimension.vehicle_span_cost_coefficients()),
-      has_nonzero_vehicle_span_cost_coefficients_(
-          absl::c_any_of(vehicle_span_cost_coefficients_,
-=======
       vehicle_total_slack_cost_coefficients_(
           SumOfVectors(dimension.vehicle_span_cost_coefficients(),
                        dimension.vehicle_slack_cost_coefficients())),
       has_nonzero_vehicle_total_slack_cost_coefficients_(
           absl::c_any_of(vehicle_total_slack_cost_coefficients_,
->>>>>>> e9ff219b
                          [](int64_t coefficient) { return coefficient != 0; })),
       vehicle_capacities_(dimension.vehicle_capacities()),
       delta_max_end_cumul_(0),
@@ -2063,13 +2052,10 @@
   if (absl::c_any_of(dimension.vehicle_span_cost_coefficients(),
                      [](int64_t coefficient) { return coefficient != 0; })) {
     return true;
-<<<<<<< HEAD
-=======
   }
   if (absl::c_any_of(dimension.vehicle_slack_cost_coefficients(),
                      [](int64_t coefficient) { return coefficient != 0; })) {
     return true;
->>>>>>> e9ff219b
   }
   for (int i = 0; i < dimension.cumuls().size(); ++i) {
     if (dimension.HasCumulVarSoftUpperBound(i)) return true;
@@ -2829,10 +2815,6 @@
                                                int64_t /*chain_start*/,
                                                int64_t /*chain_end*/) {
   const int vehicle = model_.VehicleIndex(path_start);
-<<<<<<< HEAD
-  return ComputeVehicleToResourceClassAssignmentCosts(
-      vehicle, resource_group_,
-=======
   // TODO(user): Make delta_vehicles_requiring_resource_assignment_ and
   // delta_ignored_resources_per_class_ class members, properly update them in
   // AcceptPath(), and delay calls to
@@ -2842,7 +2824,6 @@
       ignored_resources_per_class(resource_group_.GetResourceClassesCount());
   return ComputeVehicleToResourceClassAssignmentCosts(
       vehicle, resource_group_, ignored_resources_per_class,
->>>>>>> e9ff219b
       [this](int64_t index) { return GetNext(index); },
       dimension_.transit_evaluator(vehicle), filter_objective_cost_,
       lp_optimizer_, mp_optimizer_,
@@ -2857,11 +2838,7 @@
       ignored_resources_per_class(resource_group_.GetResourceClassesCount());
   delta_cost_without_transit_ = ComputeBestVehicleToResourceAssignment(
       resource_group_.GetVehiclesRequiringAResource(),
-<<<<<<< HEAD
-      resource_group_.GetResourceIndicesPerClass(),
-=======
       resource_group_.GetResourceIndicesPerClass(), ignored_resources_per_class,
->>>>>>> e9ff219b
       /*vehicle_to_resource_class_assignment_costs=*/
       [this](int v) {
         return PathStartTouched(model_.Start(v))
@@ -2889,11 +2866,6 @@
                                    : index;
   };
   const int v = model_.VehicleIndex(start);
-<<<<<<< HEAD
-  if (!ComputeVehicleToResourceClassAssignmentCosts(
-          v, resource_group_, next_accessor, dimension_.transit_evaluator(v),
-          filter_objective_cost_, lp_optimizer_, mp_optimizer_,
-=======
   // TODO(user): Make vehicles_requiring_resource_assignment_ and
   // ignored_resources_per_class_ class members, properly update them in
   // OnSynchronizePathFromStart(), and delay calls to
@@ -2905,7 +2877,6 @@
           v, resource_group_, ignored_resources_per_class, next_accessor,
           dimension_.transit_evaluator(v), filter_objective_cost_,
           lp_optimizer_, mp_optimizer_,
->>>>>>> e9ff219b
           &vehicle_to_resource_class_assignment_costs_[v], nullptr, nullptr)) {
     vehicle_to_resource_class_assignment_costs_[v].assign(
         resource_group_.GetResourceClassesCount(), -1);
@@ -2923,10 +2894,7 @@
           : ComputeBestVehicleToResourceAssignment(
                 resource_group_.GetVehiclesRequiringAResource(),
                 resource_group_.GetResourceIndicesPerClass(),
-<<<<<<< HEAD
-=======
                 ignored_resources_per_class,
->>>>>>> e9ff219b
                 [this](int v) {
                   return &vehicle_to_resource_class_assignment_costs_[v];
                 },
