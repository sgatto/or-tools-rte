--- conflicted
+++ resolved
@@ -422,22 +422,6 @@
     // our rectangle is the bounding box, and we need to fit inside it a set of
     // items corresponding to the minimum intersection of the original items
     // with this bounding box.
-<<<<<<< HEAD
-    const bool use_expensive_heuristics =
-        (sizes_x.size() < 10) ||
-        // Propagating a large conflict is expensive, so it's worth running an
-        // expensive heuristic to make it smaller.
-        best_conflict.opp_result.GetResult() ==
-            OrthogonalPackingResult::Status::INFEASIBLE ||
-        !rectangles_with_too_much_energy.conflicts.empty();
-    const auto opp_result = orthogonal_packing_checker_.TestFeasibility(
-        sizes_x, sizes_y, {r.SizeX(), r.SizeY()},
-        OrthogonalPackingOptions{.use_pairwise = true,
-                                 .use_dff_f0 = true,
-                                 .use_dff_f2 = true,
-                                 .dff2_max_number_of_parameters_to_check =
-                                     use_expensive_heuristics ? 25 : 3});
-=======
     const auto opp_result = orthogonal_packing_checker_.TestFeasibility(
         sizes_x, sizes_y, {r.SizeX(), r.SizeY()},
         OrthogonalPackingOptions{
@@ -445,7 +429,6 @@
                                  .use_dff_f0 = true,
                                  .use_dff_f2 = true,
             .dff2_max_number_of_parameters_to_check = 100});
->>>>>>> e9ff219b
     if (opp_result.GetResult() == OrthogonalPackingResult::Status::INFEASIBLE &&
         (best_conflict.opp_result.GetResult() !=
              OrthogonalPackingResult::Status::INFEASIBLE ||
