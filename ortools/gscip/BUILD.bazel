# Copyright 2010-2024 Google LLC
# Licensed under the Apache License, Version 2.0 (the "License");
# you may not use this file except in compliance with the License.
# You may obtain a copy of the License at
#
#     http://www.apache.org/licenses/LICENSE-2.0
#
# Unless required by applicable law or agreed to in writing, software
# distributed under the License is distributed on an "AS IS" BASIS,
# WITHOUT WARRANTIES OR CONDITIONS OF ANY KIND, either express or implied.
# See the License for the specific language governing permissions and
# limitations under the License.

load("@rules_cc//cc:defs.bzl", "cc_proto_library")
load("@rules_python//python:proto.bzl", "py_proto_library")

package(
    default_visibility = ["//visibility:public"],
)

proto_library(
    name = "gscip_proto",
    srcs = ["gscip.proto"],
)

cc_proto_library(
    name = "gscip_cc_proto",
    deps = [":gscip_proto"],
)

py_proto_library(
    name = "gscip_proto_py_pb2",
    deps = [":gscip_proto"],
)

# NOTE(user): this file should ideally not have a compile time dependency on
# SCIP, so it can be used in client code.
cc_library(
    name = "gscip_parameters",
    srcs = ["gscip_parameters.cc"],
    hdrs = ["gscip_parameters.h"],
    deps = [
        ":gscip_cc_proto",
        "//ortools/base:status_macros",
        "@com_google_absl//absl/strings",
        "@com_google_absl//absl/time",
    ],
)

#cc_test(
#    name = "gscip_parameters_test",
#    srcs = ["gscip_parameters_test.cc"],
#    deps = [
#        ":gscip_cc_proto",
#        ":gscip_parameters",
#        "@com_google_absl//absl/time",
#        "@com_google_googletest//:gtest_main",
#    ],
#)

cc_library(
    name = "legacy_scip_params",
    srcs = ["legacy_scip_params.cc"],
    hdrs = ["legacy_scip_params.h"],
    deps = [
        "//ortools/linear_solver:scip_helper_macros",
        "//ortools/linear_solver:scip_with_glop",
        "@com_google_absl//absl/status",
        "@com_google_absl//absl/strings",
        "@com_google_absl//absl/strings:str_format",
    ],
)

cc_library(
    name = "gscip",
    srcs = [
        "gscip.cc",
        "gscip_event_handler.cc",
    ],
    hdrs = [
        "gscip.h",
        "gscip_event_handler.h",
    ],
    deps = [
        ":gscip_cc_proto",
        ":gscip_message_handler",
        ":gscip_parameters",
        ":legacy_scip_params",
        "//ortools/base",
        "//ortools/base:status_builder",
        "//ortools/base:status_macros",
        "//ortools/linear_solver:scip_helper_macros",
        "//ortools/linear_solver:scip_with_glop",
        "//ortools/port:proto_utils",
        "//ortools/util:status_macros",
        "@com_google_absl//absl/cleanup",
        "@com_google_absl//absl/container:flat_hash_map",
        "@com_google_absl//absl/container:flat_hash_set",
        "@com_google_absl//absl/status",
        "@com_google_absl//absl/status:statusor",
        "@com_google_absl//absl/strings",
    ],
)

cc_library(
    name = "gscip_ext",
    srcs = ["gscip_ext.cc"],
    hdrs = ["gscip_ext.h"],
    deps = [
        ":gscip",
        "//ortools/base:status_macros",
        "//ortools/linear_solver:scip_with_glop",
        "@com_google_absl//absl/status",
    ],
)

<<<<<<< HEAD
=======
cc_library(
    name = "gscip_message_handler",
    srcs = ["gscip_message_handler.cc"],
    hdrs = ["gscip_message_handler.h"],
    deps = [
        "//ortools/base",
        "//ortools/linear_solver:scip_helper_macros",
        "//ortools/linear_solver:scip_with_glop",
        "@com_google_absl//absl/status:statusor",
        "@com_google_absl//absl/strings",
    ],
)

>>>>>>> e9ff219b
cc_library(
    name = "gscip_callback_result",
    srcs = ["gscip_callback_result.cc"],
    hdrs = ["gscip_callback_result.h"],
    deps = ["@scip//:libscip"],
)

cc_library(
    name = "gscip_constraint_handler",
    srcs = ["gscip_constraint_handler.cc"],
    hdrs = ["gscip_constraint_handler.h"],
    deps = [
        ":gscip",
        ":gscip_callback_result",
        "//ortools/linear_solver:scip_helper_macros",
        "@com_google_absl//absl/log",
        "@com_google_absl//absl/log:check",
        "@com_google_absl//absl/status",
        "@com_google_absl//absl/status:statusor",
        "@com_google_absl//absl/types:span",
        "@scip//:libscip",
    ],
)<|MERGE_RESOLUTION|>--- conflicted
+++ resolved
@@ -114,8 +114,6 @@
     ],
 )
 
-<<<<<<< HEAD
-=======
 cc_library(
     name = "gscip_message_handler",
     srcs = ["gscip_message_handler.cc"],
@@ -129,7 +127,6 @@
     ],
 )
 
->>>>>>> e9ff219b
 cc_library(
     name = "gscip_callback_result",
     srcs = ["gscip_callback_result.cc"],
