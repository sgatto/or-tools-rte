// Copyright 2010-2024 Google LLC
// Licensed under the Apache License, Version 2.0 (the "License");
// you may not use this file except in compliance with the License.
// You may obtain a copy of the License at
//
//     http://www.apache.org/licenses/LICENSE-2.0
//
// Unless required by applicable law or agreed to in writing, software
// distributed under the License is distributed on an "AS IS" BASIS,
// WITHOUT WARRANTIES OR CONDITIONS OF ANY KIND, either express or implied.
// See the License for the specific language governing permissions and
// limitations under the License.

#include "ortools/constraint_solver/routing_constraints.h"

#include <algorithm>
#include <cstdint>
#include <functional>
#include <limits>
#include <string>
#include <utility>
#include <vector>

#include "absl/container/flat_hash_set.h"
#include "absl/log/check.h"
#include "ortools/base/strong_vector.h"
#include "ortools/constraint_solver/constraint_solver.h"
#include "ortools/constraint_solver/constraint_solveri.h"
#include "ortools/constraint_solver/routing.h"
#include "ortools/constraint_solver/routing_lp_scheduling.h"
#include "ortools/constraint_solver/routing_search.h"
#include "ortools/util/saturated_arithmetic.h"

namespace operations_research {

namespace {
// Constraint which ensures that var != values.
class DifferentFromValues : public Constraint {
 public:
  DifferentFromValues(Solver* solver, IntVar* var, std::vector<int64_t> values)
      : Constraint(solver), var_(var), values_(std::move(values)) {}
  void Post() override {}
  void InitialPropagate() override { var_->RemoveValues(values_); }
  std::string DebugString() const override { return "DifferentFromValues"; }
  void Accept(ModelVisitor* const visitor) const override {
    visitor->BeginVisitConstraint(RoutingModelVisitor::kRemoveValues, this);
    visitor->VisitIntegerVariableArrayArgument(ModelVisitor::kVarsArgument,
                                               {var_});
    visitor->VisitIntegerArrayArgument(ModelVisitor::kValuesArgument, values_);
    visitor->EndVisitConstraint(RoutingModelVisitor::kRemoveValues, this);
  }

 private:
  IntVar* const var_;
  const std::vector<int64_t> values_;
};
}  // namespace

Constraint* MakeDifferentFromValues(Solver* solver, IntVar* var,
                                    std::vector<int64_t> values) {
  return solver->RevAlloc(
      new DifferentFromValues(solver, var, std::move(values)));
}

namespace {
// For each vehicle, computes information on the partially fixed start/end
// chains (based on bound NextVar values):
// - For every 'end_node', the last node of a start chain of a vehicle,
//   vehicle_index_of_start_chain_end[end_node] contains the corresponding
//   vehicle index. Contains -1 for other nodes.
// - For every vehicle 'v', end_chain_starts[v] contains the first node of the
//   end chain of that vehicle.
void ComputeVehicleChainStartEndInfo(
    const RoutingModel& model, std::vector<int64_t>* end_chain_starts,
    std::vector<int>* vehicle_index_of_start_chain_end) {
  vehicle_index_of_start_chain_end->resize(model.Size() + model.vehicles(), -1);

  for (int vehicle = 0; vehicle < model.vehicles(); ++vehicle) {
    int64_t node = model.Start(vehicle);
    while (!model.IsEnd(node) && model.NextVar(node)->Bound()) {
      node = model.NextVar(node)->Value();
    }
    vehicle_index_of_start_chain_end->at(node) = vehicle;
  }

  *end_chain_starts = ComputeVehicleEndChainStarts(model);
}

class ResourceAssignmentConstraint : public Constraint {
 public:
  ResourceAssignmentConstraint(
      const RoutingModel::ResourceGroup* resource_group,
      const std::vector<IntVar*>* vehicle_resource_vars, RoutingModel* model)
      : Constraint(model->solver()),
        model_(*model),
        resource_group_(*resource_group),
        vehicle_resource_vars_(*vehicle_resource_vars) {
    DCHECK_EQ(vehicle_resource_vars_.size(), model_.vehicles());

    const std::vector<RoutingDimension*>& dimensions = model_.GetDimensions();
    for (int v = 0; v < model_.vehicles(); v++) {
      IntVar* const resource_var = vehicle_resource_vars_[v];
      model->AddToAssignment(resource_var);
      // The resource variable must be fixed by the search.
      model->AddVariableTargetToFinalizer(resource_var, -1);

      if (!resource_group_.VehicleRequiresAResource(v)) {
        continue;
      }
      for (const RoutingModel::DimensionIndex d :
           resource_group_.GetAffectedDimensionIndices()) {
        const RoutingDimension* const dim = dimensions[d.value()];
        // The vehicle's start/end cumuls must be fixed by the search.
        model->AddVariableMinimizedByFinalizer(dim->CumulVar(model_.End(v)));
        model->AddVariableMaximizedByFinalizer(dim->CumulVar(model_.Start(v)));
      }
    }
  }

  void Post() override {}

  void InitialPropagate() override {
    if (!AllResourceAssignmentsFeasible()) {
      solver()->Fail();
    }
    SetupResourceConstraints();
  }

 private:
  bool AllResourceAssignmentsFeasible() {
    DCHECK(!model_.GetResourceGroups().empty());

    std::vector<int64_t> end_chain_starts;
    std::vector<int> vehicle_index_of_start_chain_end;
    ComputeVehicleChainStartEndInfo(model_, &end_chain_starts,
                                    &vehicle_index_of_start_chain_end);
    const auto next = [&model = model_, &end_chain_starts,
                       &vehicle_index_of_start_chain_end](int64_t node) {
      if (model.NextVar(node)->Bound()) return model.NextVar(node)->Value();
      const int vehicle = vehicle_index_of_start_chain_end[node];
      if (vehicle < 0) {
        // The node isn't the last node of a route start chain and is considered
        // as unperformed and ignored when evaluating the feasibility of the
        // resource assignment.
        return node;
      }
      return end_chain_starts[vehicle];
    };

    const std::vector<RoutingDimension*>& dimensions = model_.GetDimensions();
    for (RoutingModel::DimensionIndex d :
         resource_group_.GetAffectedDimensionIndices()) {
      if (!ResourceAssignmentFeasibleForDimension(*dimensions[d.value()],
                                                  next)) {
        return false;
      }
    }
    return true;
  }

  bool ResourceAssignmentFeasibleForDimension(
      const RoutingDimension& dimension,
      const std::function<int64_t(int64_t)>& next) {
    LocalDimensionCumulOptimizer* const optimizer =
        model_.GetMutableLocalCumulLPOptimizer(dimension);

    if (optimizer == nullptr) return true;

    LocalDimensionCumulOptimizer* const mp_optimizer =
        model_.GetMutableLocalCumulMPOptimizer(dimension);
    DCHECK_NE(mp_optimizer, nullptr);
    const auto transit = [&dimension](int64_t node, int64_t /*next*/) {
      // TODO(user): Get rid of this max() by only allowing resources on
      // dimensions with positive transits (model.AreVehicleTransitsPositive()).
      // TODO(user): The transit lower bounds have not necessarily been
      // propagated at this point. Add demons to check the resource assignment
      // feasibility after the transit ranges have been propagated.
      return std::max<int64_t>(dimension.FixedTransitVar(node)->Min(), 0);
    };

    using RCIndex = RoutingModel::ResourceClassIndex;
    const absl::StrongVector<RCIndex, absl::flat_hash_set<int>>
        ignored_resources_per_class(resource_group_.GetResourceClassesCount());
    std::vector<std::vector<int64_t>> assignment_costs(model_.vehicles());
    for (int v : resource_group_.GetVehiclesRequiringAResource()) {
      if (!ComputeVehicleToResourceClassAssignmentCosts(
<<<<<<< HEAD
              v, resource_group_, next, transit,
=======
              v, resource_group_, ignored_resources_per_class, next, transit,
>>>>>>> e9ff219b
              /*optimize_vehicle_costs*/ false,
              model_.GetMutableLocalCumulLPOptimizer(dimension),
              model_.GetMutableLocalCumulMPOptimizer(dimension),
              &assignment_costs[v], nullptr, nullptr)) {
        return false;
      }
    }
    // TODO(user): Replace this call with a more efficient max-flow, instead
    // of running the full min-cost flow.
    return ComputeBestVehicleToResourceAssignment(
               resource_group_.GetVehiclesRequiringAResource(),
               resource_group_.GetResourceIndicesPerClass(),
<<<<<<< HEAD
=======
               ignored_resources_per_class,
>>>>>>> e9ff219b
               [&assignment_costs](int v) { return &assignment_costs[v]; },
               nullptr) >= 0;
  }

  void SetupResourceConstraints() {
    Solver* const s = solver();
    // Resources cannot be shared, so assigned resources must all be different
    // (note that resource_var == -1 means no resource assigned).
    s->AddConstraint(s->MakeAllDifferentExcept(vehicle_resource_vars_, -1));
    for (int v = 0; v < model_.vehicles(); v++) {
      IntVar* const resource_var = vehicle_resource_vars_[v];
      if (!resource_group_.VehicleRequiresAResource(v)) {
        resource_var->SetValue(-1);
        continue;
      }
      // vehicle_route_considered_[v] <--> vehicle_res_vars[v] != -1.
      s->AddConstraint(
          s->MakeEquality(model_.VehicleRouteConsideredVar(v),
                          s->MakeIsDifferentCstVar(resource_var, -1)));

      // Reduce domain of resource_var.
      const absl::flat_hash_set<int>& resources_marked_allowed =
          resource_group_.GetResourcesMarkedAllowedForVehicle(v);
      if (!resources_marked_allowed.empty()) {
        std::vector<int> allowed_resources(resources_marked_allowed.begin(),
                                           resources_marked_allowed.end());
        allowed_resources.push_back(-1);
        s->AddConstraint(s->MakeMemberCt(resource_var, allowed_resources));
      }

<<<<<<< HEAD
      // Add dimension cumul constraints.
      for (const RoutingModel::DimensionIndex dim_index :
           resource_group_.GetAffectedDimensionIndices()) {
        const int d = dim_index.value();
        const RoutingDimension* const dim = dimensions[d];

        // resource_start_lb_var <= cumul[start(v)] <= resource_start_ub_var,
        // resource_end_lb_var <= cumul[end(v)] <= resource_end_ub_var
        for (bool start_cumul : {true, false}) {
          IntVar* const cumul_var = start_cumul ? dim->CumulVar(model_.Start(v))
                                                : dim->CumulVar(model_.End(v));

          IntVar* const resource_lb_var =
              start_cumul
                  ? vehicle_to_start_bound_vars_per_dimension_[v][d].lower_bound
                  : vehicle_to_end_bound_vars_per_dimension_[v][d].lower_bound;
          s->AddConstraint(s->MakeLightElement(
              [dim, start_cumul, &resource_group = resource_group_](int r) {
                if (r < 0) return std::numeric_limits<int64_t>::min();
                return start_cumul ? resource_group.GetResources()[r]
                                         .GetDimensionAttributes(dim)
                                         .start_domain()
                                         .Min()
                                   : resource_group.GetResources()[r]
                                         .GetDimensionAttributes(dim)
                                         .end_domain()
                                         .Min();
              },
              resource_lb_var, resource_var,
              [&model = model_]() {
                return model.enable_deep_serialization();
              }));
          s->AddConstraint(s->MakeGreaterOrEqual(cumul_var, resource_lb_var));

          IntVar* const resource_ub_var =
              start_cumul
                  ? vehicle_to_start_bound_vars_per_dimension_[v][d].upper_bound
                  : vehicle_to_end_bound_vars_per_dimension_[v][d].upper_bound;
          s->AddConstraint(s->MakeLightElement(
              [dim, start_cumul, &resource_group = resource_group_](int r) {
                if (r < 0) return std::numeric_limits<int64_t>::max();
                return start_cumul ? resource_group.GetResources()[r]
                                         .GetDimensionAttributes(dim)
                                         .start_domain()
                                         .Max()
                                   : resource_group.GetResources()[r]
                                         .GetDimensionAttributes(dim)
                                         .end_domain()
                                         .Max();
              },
              resource_ub_var, resource_var,
              [&model = model_]() {
                return model.enable_deep_serialization();
              }));
          s->AddConstraint(s->MakeLessOrEqual(cumul_var, resource_ub_var));
=======
      if (resource_var->Bound()) {
        ResourceBound(v);
      } else {
        Demon* const demon = MakeConstraintDemon1(
            s, this, &ResourceAssignmentConstraint::ResourceBound,
            "ResourceBound", v);
        resource_var->WhenBound(demon);
>>>>>>> e9ff219b
        }
      }
    }
  void ResourceBound(int vehicle) {
    const int64_t resource = vehicle_resource_vars_[vehicle]->Value();
    if (resource < 0) return;
    for (const RoutingModel::DimensionIndex d :
         resource_group_.GetAffectedDimensionIndices()) {
      const RoutingDimension* const dim = model_.GetDimensions()[d.value()];
      const RoutingModel::ResourceGroup::Attributes& attributes =
          resource_group_.GetResources()[resource].GetDimensionAttributes(dim);
      // resource_start_lb <= cumul[start(vehicle)] <= resource_start_ub
      // resource_end_lb <= cumul[end(vehicle)] <= resource_end_ub
      dim->CumulVar(model_.Start(vehicle))
          ->SetRange(attributes.start_domain().Min(),
                     attributes.start_domain().Max());
      dim->CumulVar(model_.End(vehicle))
          ->SetRange(attributes.end_domain().Min(),
                     attributes.end_domain().Max());
  }
  }

  const RoutingModel& model_;
  const RoutingModel::ResourceGroup& resource_group_;
  const std::vector<IntVar*>& vehicle_resource_vars_;
};
}  // namespace

Constraint* MakeResourceConstraint(
    const RoutingModel::ResourceGroup* resource_group,
    const std::vector<IntVar*>* vehicle_resource_vars, RoutingModel* model) {
  return model->solver()->RevAlloc(new ResourceAssignmentConstraint(
      resource_group, vehicle_resource_vars, model));
}

namespace {
class PathSpansAndTotalSlacks : public Constraint {
 public:
  PathSpansAndTotalSlacks(const RoutingModel* model,
                          const RoutingDimension* dimension,
                          std::vector<IntVar*> spans,
                          std::vector<IntVar*> total_slacks)
      : Constraint(model->solver()),
        model_(model),
        dimension_(dimension),
        spans_(std::move(spans)),
        total_slacks_(std::move(total_slacks)) {
    CHECK_EQ(spans_.size(), model_->vehicles());
    CHECK_EQ(total_slacks_.size(), model_->vehicles());
    vehicle_demons_.resize(model_->vehicles());
  }

  std::string DebugString() const override { return "PathSpansAndTotalSlacks"; }

  void Post() override {
    const int num_nodes = model_->VehicleVars().size();
    const int num_transits = model_->Nexts().size();
    for (int node = 0; node < num_nodes; ++node) {
      auto* demon = MakeConstraintDemon1(
          model_->solver(), this, &PathSpansAndTotalSlacks::PropagateNode,
          "PathSpansAndTotalSlacks::PropagateNode", node);
      dimension_->CumulVar(node)->WhenRange(demon);
      model_->VehicleVar(node)->WhenBound(demon);
      if (node < num_transits) {
        dimension_->TransitVar(node)->WhenRange(demon);
        dimension_->FixedTransitVar(node)->WhenBound(demon);
        model_->NextVar(node)->WhenBound(demon);
      }
    }
    for (int vehicle = 0; vehicle < spans_.size(); ++vehicle) {
      if (!spans_[vehicle] && !total_slacks_[vehicle]) continue;
      auto* demon = MakeDelayedConstraintDemon1(
          solver(), this, &PathSpansAndTotalSlacks::PropagateVehicle,
          "PathSpansAndTotalSlacks::PropagateVehicle", vehicle);
      vehicle_demons_[vehicle] = demon;
      if (spans_[vehicle]) spans_[vehicle]->WhenRange(demon);
      if (total_slacks_[vehicle]) total_slacks_[vehicle]->WhenRange(demon);
      if (dimension_->HasBreakConstraints()) {
        for (IntervalVar* b : dimension_->GetBreakIntervalsOfVehicle(vehicle)) {
          b->WhenAnything(demon);
        }
      }
    }
  }

  // Call propagator on all vehicles.
  void InitialPropagate() override {
    for (int vehicle = 0; vehicle < spans_.size(); ++vehicle) {
      if (!spans_[vehicle] && !total_slacks_[vehicle]) continue;
      PropagateVehicle(vehicle);
    }
  }

 private:
  // Called when a path/dimension variables of the node changes,
  // this delays propagator calls until path variables (Next and VehicleVar)
  // are instantiated, which saves fruitless and multiple identical calls.
  void PropagateNode(int node) {
    if (!model_->VehicleVar(node)->Bound()) return;
    const int vehicle = model_->VehicleVar(node)->Min();
    if (vehicle < 0 || vehicle_demons_[vehicle] == nullptr) return;
    EnqueueDelayedDemon(vehicle_demons_[vehicle]);
  }

  // In order to make reasoning on span and total_slack of a vehicle uniform,
  // we rely on the fact that span == sum_fixed_transits + total_slack
  // to present both span and total_slack in terms of span and fixed transit.
  // This allows to use the same code whether there actually are variables
  // for span and total_slack or not.
  int64_t SpanMin(int vehicle, int64_t sum_fixed_transits) {
    DCHECK_GE(sum_fixed_transits, 0);
    const int64_t span_min = spans_[vehicle]
                                 ? spans_[vehicle]->Min()
                                 : std::numeric_limits<int64_t>::max();
    const int64_t total_slack_min = total_slacks_[vehicle]
                                        ? total_slacks_[vehicle]->Min()
                                        : std::numeric_limits<int64_t>::max();
    return std::min(span_min, CapAdd(total_slack_min, sum_fixed_transits));
  }
  int64_t SpanMax(int vehicle, int64_t sum_fixed_transits) {
    DCHECK_GE(sum_fixed_transits, 0);
    const int64_t span_max = spans_[vehicle]
                                 ? spans_[vehicle]->Max()
                                 : std::numeric_limits<int64_t>::min();
    const int64_t total_slack_max = total_slacks_[vehicle]
                                        ? total_slacks_[vehicle]->Max()
                                        : std::numeric_limits<int64_t>::min();
    return std::max(span_max, CapAdd(total_slack_max, sum_fixed_transits));
  }
  void SetSpanMin(int vehicle, int64_t min, int64_t sum_fixed_transits) {
    DCHECK_GE(sum_fixed_transits, 0);
    if (spans_[vehicle]) {
      spans_[vehicle]->SetMin(min);
    }
    if (total_slacks_[vehicle]) {
      total_slacks_[vehicle]->SetMin(CapSub(min, sum_fixed_transits));
    }
  }
  void SetSpanMax(int vehicle, int64_t max, int64_t sum_fixed_transits) {
    DCHECK_GE(sum_fixed_transits, 0);
    if (spans_[vehicle]) {
      spans_[vehicle]->SetMax(max);
    }
    if (total_slacks_[vehicle]) {
      total_slacks_[vehicle]->SetMax(CapSub(max, sum_fixed_transits));
    }
  }
  // Propagates span == sum_fixed_transits + total_slack.
  // This should be called at least once during PropagateVehicle().
  void SynchronizeSpanAndTotalSlack(int vehicle, int64_t sum_fixed_transits) {
    DCHECK_GE(sum_fixed_transits, 0);
    IntVar* span = spans_[vehicle];
    IntVar* total_slack = total_slacks_[vehicle];
    if (!span || !total_slack) return;
    span->SetMin(CapAdd(total_slack->Min(), sum_fixed_transits));
    span->SetMax(CapAdd(total_slack->Max(), sum_fixed_transits));
    total_slack->SetMin(CapSub(span->Min(), sum_fixed_transits));
    total_slack->SetMax(CapSub(span->Max(), sum_fixed_transits));
  }

  void PropagateVehicle(int vehicle) {
    DCHECK(spans_[vehicle] || total_slacks_[vehicle]);
    const int start = model_->Start(vehicle);
    const int end = model_->End(vehicle);
    // If transits are positive, the domain of the span variable can be reduced
    // to cumul(end) - cumul(start).
    if (spans_[vehicle] != nullptr &&
        dimension_->AreVehicleTransitsPositive(vehicle)) {
      spans_[vehicle]->SetRange(CapSub(dimension_->CumulVar(end)->Min(),
                                       dimension_->CumulVar(start)->Max()),
                                CapSub(dimension_->CumulVar(end)->Max(),
                                       dimension_->CumulVar(start)->Min()));
    }
    // Record path, if it is not fixed from start to end, stop here.
    // TRICKY: do not put end node yet, we look only at transits in the next
    // reasonings, we will append the end when we look at cumuls.
    {
      path_.clear();
      int curr_node = start;
      while (!model_->IsEnd(curr_node)) {
        const IntVar* next_var = model_->NextVar(curr_node);
        if (!next_var->Bound()) return;
        path_.push_back(curr_node);
        curr_node = next_var->Value();
      }
    }
    // Compute the sum of fixed transits. Fixed transit variables should all be
    // fixed, otherwise we wait to get called later when propagation does it.
    int64_t sum_fixed_transits = 0;
    for (const int node : path_) {
      const IntVar* fixed_transit_var = dimension_->FixedTransitVar(node);
      if (!fixed_transit_var->Bound()) return;
      sum_fixed_transits =
          CapAdd(sum_fixed_transits, fixed_transit_var->Value());
    }

    SynchronizeSpanAndTotalSlack(vehicle, sum_fixed_transits);

    // The amount of break time that must occur during the route must be smaller
    // than span max - sum_fixed_transits. A break must occur on the route if it
    // must be after the route's start and before the route's end.
    // Propagate lower bound on span, then filter out values
    // that would force more breaks in route than possible.
    if (dimension_->HasBreakConstraints() &&
        !dimension_->GetBreakIntervalsOfVehicle(vehicle).empty()) {
      const int64_t vehicle_start_max = dimension_->CumulVar(start)->Max();
      const int64_t vehicle_end_min = dimension_->CumulVar(end)->Min();
      // Compute and propagate lower bound.
      int64_t min_break_duration = 0;
      for (IntervalVar* br : dimension_->GetBreakIntervalsOfVehicle(vehicle)) {
        if (!br->MustBePerformed()) continue;
        if (vehicle_start_max < br->EndMin() &&
            br->StartMax() < vehicle_end_min) {
          min_break_duration = CapAdd(min_break_duration, br->DurationMin());
        }
      }
      SetSpanMin(vehicle, CapAdd(min_break_duration, sum_fixed_transits),
                 sum_fixed_transits);
      // If a break that is not inside the route may violate slack_max,
      // we can propagate in some cases: when the break must be before or
      // must be after the route.
      // In the other cases, we cannot deduce a better bound on a CumulVar or
      // on a break, so we do nothing.
      const int64_t slack_max =
          CapSub(SpanMax(vehicle, sum_fixed_transits), sum_fixed_transits);
      const int64_t max_additional_slack =
          CapSub(slack_max, min_break_duration);
      for (IntervalVar* br : dimension_->GetBreakIntervalsOfVehicle(vehicle)) {
        if (!br->MustBePerformed()) continue;
        // Break must be before end, detect whether it must be before start.
        if (vehicle_start_max >= br->EndMin() &&
            br->StartMax() < vehicle_end_min) {
          if (br->DurationMin() > max_additional_slack) {
            // Having the break inside would violate max_additional_slack..
            // Thus, it must be outside the route, in this case, before.
            br->SetEndMax(vehicle_start_max);
            dimension_->CumulVar(start)->SetMin(br->EndMin());
          }
        }
        // Break must be after start, detect whether it must be after end.
        // Same reasoning, in the case where the break is after.
        if (vehicle_start_max < br->EndMin() &&
            br->StartMax() >= vehicle_end_min) {
          if (br->DurationMin() > max_additional_slack) {
            br->SetStartMin(vehicle_end_min);
            dimension_->CumulVar(end)->SetMax(br->StartMax());
          }
        }
      }
    }

    // Propagate span == cumul(end) - cumul(start).
    {
      IntVar* start_cumul = dimension_->CumulVar(start);
      IntVar* end_cumul = dimension_->CumulVar(end);
      const int64_t start_min = start_cumul->Min();
      const int64_t start_max = start_cumul->Max();
      const int64_t end_min = end_cumul->Min();
      const int64_t end_max = end_cumul->Max();
      // Propagate from cumuls to span.
      const int64_t span_lb = CapSub(end_min, start_max);
      SetSpanMin(vehicle, span_lb, sum_fixed_transits);
      const int64_t span_ub = CapSub(end_max, start_min);
      SetSpanMax(vehicle, span_ub, sum_fixed_transits);
      // Propagate from span to cumuls.
      const int64_t span_min = SpanMin(vehicle, sum_fixed_transits);
      const int64_t span_max = SpanMax(vehicle, sum_fixed_transits);
      const int64_t slack_from_lb = CapSub(span_max, span_lb);
      const int64_t slack_from_ub = CapSub(span_ub, span_min);
      // start >= start_max - (span_max - span_lb).
      start_cumul->SetMin(CapSub(start_max, slack_from_lb));
      // end <= end_min + (span_max - span_lb).
      end_cumul->SetMax(CapAdd(end_min, slack_from_lb));
      // // start <= start_min + (span_ub - span_min)
      start_cumul->SetMax(CapAdd(start_min, slack_from_ub));
      // // end >= end_max - (span_ub - span_min)
      end_cumul->SetMin(CapSub(end_max, slack_from_ub));
    }

    // Propagate sum transits == span.
    {
      // Propagate from transits to span.
      int64_t span_lb = 0;
      int64_t span_ub = 0;
      for (const int node : path_) {
        span_lb = CapAdd(span_lb, dimension_->TransitVar(node)->Min());
        span_ub = CapAdd(span_ub, dimension_->TransitVar(node)->Max());
      }
      SetSpanMin(vehicle, span_lb, sum_fixed_transits);
      SetSpanMax(vehicle, span_ub, sum_fixed_transits);
      // Propagate from span to transits.
      // transit[i] <= transit_i_min + (span_max - span_lb)
      // transit[i] >= transit_i_max - (span_ub - span_min)
      const int64_t span_min = SpanMin(vehicle, sum_fixed_transits);
      const int64_t span_max = SpanMax(vehicle, sum_fixed_transits);
      const int64_t slack_from_lb = CapSub(span_max, span_lb);
      const int64_t slack_from_ub =
          span_ub < std::numeric_limits<int64_t>::max()
              ? CapSub(span_ub, span_min)
              : std::numeric_limits<int64_t>::max();
      for (const int node : path_) {
        IntVar* transit_var = dimension_->TransitVar(node);
        const int64_t transit_i_min = transit_var->Min();
        const int64_t transit_i_max = transit_var->Max();
        // TRICKY: the first propagation might change transit_var->Max(),
        // but we must use the same value of transit_i_max in the computation
        // of transit[i]'s lower bound that was used for span_ub.
        transit_var->SetMax(CapAdd(transit_i_min, slack_from_lb));
        transit_var->SetMin(CapSub(transit_i_max, slack_from_ub));
      }
    }

    // TRICKY: add end node now, we will look at cumuls.
    path_.push_back(end);

    // A stronger bound: from start min of the route, go to node i+1 with time
    // max(cumul[i] + fixed_transit, cumul[i+1].Min()).
    // Record arrival time (should be the same as end cumul min).
    // Then do the reverse route, going to time
    // min(cumul[i+1] - fixed_transit, cumul[i].Max())
    // Record final time as departure time.
    // Then arrival time - departure time is a valid lower bound of span.
    // First reasoning: start - end - start
    {
      // At each iteration, arrival time is a lower bound of path[i]'s cumul,
      // so we opportunistically tighten the variable.
      // This helps reduce the amount of inter-constraint propagation.
      int64_t arrival_time = dimension_->CumulVar(start)->Min();
      for (int i = 1; i < path_.size(); ++i) {
        arrival_time =
            std::max(CapAdd(arrival_time,
                            dimension_->FixedTransitVar(path_[i - 1])->Min()),
                     dimension_->CumulVar(path_[i])->Min());
        dimension_->CumulVar(path_[i])->SetMin(arrival_time);
      }
      // At each iteration, departure_time is the latest time at each the
      // vehicle can leave to reach the earliest feasible vehicle end. Thus it
      // is not an upper bound of the cumul, we cannot tighten the variable.
      int64_t departure_time = arrival_time;
      for (int i = path_.size() - 2; i >= 0; --i) {
        departure_time =
            std::min(CapSub(departure_time,
                            dimension_->FixedTransitVar(path_[i])->Min()),
                     dimension_->CumulVar(path_[i])->Max());
      }
      const int64_t span_lb = CapSub(arrival_time, departure_time);
      SetSpanMin(vehicle, span_lb, sum_fixed_transits);
      const int64_t maximum_deviation =
          CapSub(SpanMax(vehicle, sum_fixed_transits), span_lb);
      const int64_t start_lb = CapSub(departure_time, maximum_deviation);
      dimension_->CumulVar(start)->SetMin(start_lb);
    }
    // Second reasoning: end - start - end
    {
      // At each iteration, use departure time to tighten opportunistically.
      int64_t departure_time = dimension_->CumulVar(end)->Max();
      for (int i = path_.size() - 2; i >= 0; --i) {
        departure_time =
            std::min(CapSub(departure_time,
                            dimension_->FixedTransitVar(path_[i])->Min()),
                     dimension_->CumulVar(path_[i])->Max());
        dimension_->CumulVar(path_[i])->SetMax(departure_time);
      }
      // Symmetrically to the first reasoning, arrival_time is the earliest
      // possible arrival for the latest departure of vehicle start.
      // It cannot be used to tighten the successive cumul variables.
      int arrival_time = departure_time;
      for (int i = 1; i < path_.size(); ++i) {
        arrival_time =
            std::max(CapAdd(arrival_time,
                            dimension_->FixedTransitVar(path_[i - 1])->Min()),
                     dimension_->CumulVar(path_[i])->Min());
      }
      const int64_t span_lb = CapSub(arrival_time, departure_time);
      SetSpanMin(vehicle, span_lb, sum_fixed_transits);
      const int64_t maximum_deviation =
          CapSub(SpanMax(vehicle, sum_fixed_transits), span_lb);
      dimension_->CumulVar(end)->SetMax(
          CapAdd(arrival_time, maximum_deviation));
    }
  }

  const RoutingModel* const model_;
  const RoutingDimension* const dimension_;
  std::vector<IntVar*> spans_;
  std::vector<IntVar*> total_slacks_;
  std::vector<int> path_;
  std::vector<Demon*> vehicle_demons_;
};
}  // namespace

Constraint* MakePathSpansAndTotalSlacks(const RoutingDimension* dimension,
                                        std::vector<IntVar*> spans,
                                        std::vector<IntVar*> total_slacks) {
  RoutingModel* const model = dimension->model();
  CHECK_EQ(model->vehicles(), spans.size());
  CHECK_EQ(model->vehicles(), total_slacks.size());
  return model->solver()->RevAlloc(
      new PathSpansAndTotalSlacks(model, dimension, spans, total_slacks));
}

namespace {
// Very light version of the RangeLessOrEqual constraint (see ./range_cst.cc).
// Only performs initial propagation and then checks the compatibility of the
// variable domains without domain pruning.
// This is useful when to avoid ping-pong effects with costly constraints
// such as the PathCumul constraint.
// This constraint has not been added to the cp library (in range_cst.cc) given
// it only does checking and no propagation (except the initial propagation)
// and is only fit for local search, in particular in the context of vehicle
// routing.
class LightRangeLessOrEqual : public Constraint {
 public:
  LightRangeLessOrEqual(Solver* s, IntExpr* l, IntExpr* r);
  ~LightRangeLessOrEqual() override {}
  void Post() override;
  void InitialPropagate() override;
  std::string DebugString() const override;
  IntVar* Var() override {
    return solver()->MakeIsLessOrEqualVar(left_, right_);
  }
  // TODO(user): introduce a kLightLessOrEqual tag.
  void Accept(ModelVisitor* const visitor) const override {
    visitor->BeginVisitConstraint(ModelVisitor::kLessOrEqual, this);
    visitor->VisitIntegerExpressionArgument(ModelVisitor::kLeftArgument, left_);
    visitor->VisitIntegerExpressionArgument(ModelVisitor::kRightArgument,
                                            right_);
    visitor->EndVisitConstraint(ModelVisitor::kLessOrEqual, this);
  }

 private:
  void CheckRange();

  IntExpr* const left_;
  IntExpr* const right_;
  Demon* demon_;
};

LightRangeLessOrEqual::LightRangeLessOrEqual(Solver* const s, IntExpr* const l,
                                             IntExpr* const r)
    : Constraint(s), left_(l), right_(r), demon_(nullptr) {}

void LightRangeLessOrEqual::Post() {
  demon_ = MakeConstraintDemon0(
      solver(), this, &LightRangeLessOrEqual::CheckRange, "CheckRange");
  left_->WhenRange(demon_);
  right_->WhenRange(demon_);
}

void LightRangeLessOrEqual::InitialPropagate() {
  left_->SetMax(right_->Max());
  right_->SetMin(left_->Min());
  if (left_->Max() <= right_->Min()) {
    demon_->inhibit(solver());
  }
}

void LightRangeLessOrEqual::CheckRange() {
  if (left_->Min() > right_->Max()) {
    solver()->Fail();
  }
  if (left_->Max() <= right_->Min()) {
    demon_->inhibit(solver());
  }
}

std::string LightRangeLessOrEqual::DebugString() const {
  return left_->DebugString() + " < " + right_->DebugString();
}
}  // namespace

}  // namespace operations_research<|MERGE_RESOLUTION|>--- conflicted
+++ resolved
@@ -184,11 +184,7 @@
     std::vector<std::vector<int64_t>> assignment_costs(model_.vehicles());
     for (int v : resource_group_.GetVehiclesRequiringAResource()) {
       if (!ComputeVehicleToResourceClassAssignmentCosts(
-<<<<<<< HEAD
-              v, resource_group_, next, transit,
-=======
               v, resource_group_, ignored_resources_per_class, next, transit,
->>>>>>> e9ff219b
               /*optimize_vehicle_costs*/ false,
               model_.GetMutableLocalCumulLPOptimizer(dimension),
               model_.GetMutableLocalCumulMPOptimizer(dimension),
@@ -201,10 +197,7 @@
     return ComputeBestVehicleToResourceAssignment(
                resource_group_.GetVehiclesRequiringAResource(),
                resource_group_.GetResourceIndicesPerClass(),
-<<<<<<< HEAD
-=======
                ignored_resources_per_class,
->>>>>>> e9ff219b
                [&assignment_costs](int v) { return &assignment_costs[v]; },
                nullptr) >= 0;
   }
@@ -235,63 +228,6 @@
         s->AddConstraint(s->MakeMemberCt(resource_var, allowed_resources));
       }
 
-<<<<<<< HEAD
-      // Add dimension cumul constraints.
-      for (const RoutingModel::DimensionIndex dim_index :
-           resource_group_.GetAffectedDimensionIndices()) {
-        const int d = dim_index.value();
-        const RoutingDimension* const dim = dimensions[d];
-
-        // resource_start_lb_var <= cumul[start(v)] <= resource_start_ub_var,
-        // resource_end_lb_var <= cumul[end(v)] <= resource_end_ub_var
-        for (bool start_cumul : {true, false}) {
-          IntVar* const cumul_var = start_cumul ? dim->CumulVar(model_.Start(v))
-                                                : dim->CumulVar(model_.End(v));
-
-          IntVar* const resource_lb_var =
-              start_cumul
-                  ? vehicle_to_start_bound_vars_per_dimension_[v][d].lower_bound
-                  : vehicle_to_end_bound_vars_per_dimension_[v][d].lower_bound;
-          s->AddConstraint(s->MakeLightElement(
-              [dim, start_cumul, &resource_group = resource_group_](int r) {
-                if (r < 0) return std::numeric_limits<int64_t>::min();
-                return start_cumul ? resource_group.GetResources()[r]
-                                         .GetDimensionAttributes(dim)
-                                         .start_domain()
-                                         .Min()
-                                   : resource_group.GetResources()[r]
-                                         .GetDimensionAttributes(dim)
-                                         .end_domain()
-                                         .Min();
-              },
-              resource_lb_var, resource_var,
-              [&model = model_]() {
-                return model.enable_deep_serialization();
-              }));
-          s->AddConstraint(s->MakeGreaterOrEqual(cumul_var, resource_lb_var));
-
-          IntVar* const resource_ub_var =
-              start_cumul
-                  ? vehicle_to_start_bound_vars_per_dimension_[v][d].upper_bound
-                  : vehicle_to_end_bound_vars_per_dimension_[v][d].upper_bound;
-          s->AddConstraint(s->MakeLightElement(
-              [dim, start_cumul, &resource_group = resource_group_](int r) {
-                if (r < 0) return std::numeric_limits<int64_t>::max();
-                return start_cumul ? resource_group.GetResources()[r]
-                                         .GetDimensionAttributes(dim)
-                                         .start_domain()
-                                         .Max()
-                                   : resource_group.GetResources()[r]
-                                         .GetDimensionAttributes(dim)
-                                         .end_domain()
-                                         .Max();
-              },
-              resource_ub_var, resource_var,
-              [&model = model_]() {
-                return model.enable_deep_serialization();
-              }));
-          s->AddConstraint(s->MakeLessOrEqual(cumul_var, resource_ub_var));
-=======
       if (resource_var->Bound()) {
         ResourceBound(v);
       } else {
@@ -299,7 +235,6 @@
             s, this, &ResourceAssignmentConstraint::ResourceBound,
             "ResourceBound", v);
         resource_var->WhenBound(demon);
->>>>>>> e9ff219b
         }
       }
     }
