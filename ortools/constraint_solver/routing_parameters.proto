--- conflicted
+++ resolved
@@ -36,11 +36,7 @@
 // then the routing library will pick its preferred value for that parameter
 // automatically: this should be the case for most parameters.
 // To see those "default" parameters, call GetDefaultRoutingSearchParameters().
-<<<<<<< HEAD
-// Next ID: 60
-=======
 // Next ID: 61
->>>>>>> e9ff219b
 message RoutingSearchParameters {
   // First solution strategies, used as starting point of local search.
   FirstSolutionStrategy.Value first_solution_strategy = 1;
@@ -583,12 +579,9 @@
   // Whether the solver should use an Iterated Local Search approach to solve
   // the problem.
   bool use_iterated_local_search = 58;
-<<<<<<< HEAD
-=======
 
   // Iterated Local Search parameters.
   IteratedLocalSearchParameters iterated_local_search_parameters = 60;
->>>>>>> e9ff219b
 }
 
 // Parameters which have to be set when creating a RoutingModel.
