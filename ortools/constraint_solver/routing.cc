--- conflicted
+++ resolved
@@ -64,10 +64,7 @@
 #include "ortools/constraint_solver/routing_enums.pb.h"
 #include "ortools/constraint_solver/routing_filters.h"
 #include "ortools/constraint_solver/routing_ils.h"
-<<<<<<< HEAD
-=======
 #include "ortools/constraint_solver/routing_ils.pb.h"
->>>>>>> e9ff219b
 #include "ortools/constraint_solver/routing_index_manager.h"
 #include "ortools/constraint_solver/routing_insertion_lns.h"
 #include "ortools/constraint_solver/routing_lp_scheduling.h"
@@ -2791,14 +2788,6 @@
                 << search_parameters.local_search_metaheuristic();
     return nullptr;
   }
-<<<<<<< HEAD
-  absl::flat_hash_set<RoutingLocalSearchOperator> operators_to_consider;
-  // Consider all operators for the primary LS phase.
-  for (int op = 0; op < LOCAL_SEARCH_OPERATOR_COUNTER; ++op) {
-    operators_to_consider.insert(RoutingLocalSearchOperator(op));
-  }
-=======
->>>>>>> e9ff219b
   const int64_t start_time_ms = solver_->wall_time();
   QuietCloseModelWithParameters(search_parameters);
   if (status_ == ROUTING_INVALID) return nullptr;
@@ -2814,12 +2803,7 @@
       GetOrCreateLocalSearchFilterManager(search_parameters,
                                           {/*filter_objective=*/true,
                                            /*filter_with_cp_solver=*/false}),
-<<<<<<< HEAD
-      GetNeighborhoodOperators(search_parameters, operators_to_consider),
-      monitors, limit_, touched);
-=======
       primary_ls_operator_, monitors, limit_, touched);
->>>>>>> e9ff219b
   const absl::Duration elapsed_time =
       absl::Milliseconds(solver_->wall_time() - start_time_ms);
   if (solution != nullptr) {
@@ -3088,23 +3072,6 @@
     return nullptr;
   }
 
-<<<<<<< HEAD
-  auto ruin = std::make_unique<CloseRoutesRemovalRuinProcedure>(
-      this, /*TODO(user): use a parameter*/ 2);
-
-  // Heuristic used for the recreate step.
-  auto recreate = std::make_unique<LocalCheapestInsertionFilteredHeuristic>(
-      this, [this]() { return CheckLimit(time_buffer_); },
-      absl::bind_front(&RoutingModel::GetArcCostForVehicle, this),
-      parameters.local_cheapest_insertion_pickup_delivery_strategy(),
-      GetOrCreateLocalSearchFilterManager(parameters,
-                                          {/*filter_objective=*/false,
-                                           /*filter_with_cp_solver=*/false}),
-      bin_capacities_.get());
-
-  DecisionBuilder* ruin_and_recreate_db = MakeRuinAndRecreateDecisionBuilder(
-      this, best_solution, std::move(ruin), std::move(recreate));
-=======
   LocalSearchFilterManager* filter_manager =
       GetOrCreateLocalSearchFilterManager(parameters,
                                           {/*filter_objective=*/false,
@@ -3113,7 +3080,6 @@
   DecisionBuilder* perturbation_db = MakePerturbationDecisionBuilder(
       parameters, this, best_solution,
       [this]() { return CheckLimit(time_buffer_); }, filter_manager);
->>>>>>> e9ff219b
 
   // TODO(user): This lambda can probably be refactored into a function as a
   // similar version in used in another place.
@@ -3136,11 +3102,6 @@
     return true;
   };
 
-<<<<<<< HEAD
-  while (update_time_limits() &&
-         explored_solutions < parameters.solution_limit()) {
-    solver_->Solve(ruin_and_recreate_db, monitors_);
-=======
   std::unique_ptr<NeighborAcceptanceCriterion> acceptance_criterion =
       MakeNeighborAcceptanceCriterion(parameters);
 
@@ -3151,7 +3112,6 @@
   while (update_time_limits() &&
          explored_solutions < parameters.solution_limit()) {
     solver_->Solve(perturbation_db, monitors_);
->>>>>>> e9ff219b
     explored_solutions += solver_->solutions();
 
     Assignment* neighbor = collect_assignments_->last_solution_or_null();
@@ -3159,10 +3119,7 @@
       continue;
     }
 
-<<<<<<< HEAD
-=======
     if (improve_perturbed_solution) {
->>>>>>> e9ff219b
     assignment_->CopyIntersection(neighbor);
 
     solver_->Solve(improve_db_, monitors_);
@@ -3171,14 +3128,9 @@
     if (!neighbor) {
       continue;
     }
-<<<<<<< HEAD
-
-    if (neighbor->ObjectiveValue() < best_solution->ObjectiveValue()) {
-=======
     }
 
     if (acceptance_criterion->Accept(best_solution, neighbor)) {
->>>>>>> e9ff219b
       // Note that the ruin_and_recreate_db is using best_solution as reference
       // assignment. By updating best_solution here we thus also keep the
       // ruin_and_recreate_db reference assignment up to date.
