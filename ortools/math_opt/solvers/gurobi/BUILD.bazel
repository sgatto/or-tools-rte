--- conflicted
+++ resolved
@@ -36,12 +36,8 @@
         "//ortools/gurobi:environment",
         "//ortools/gurobi/isv/public:gurobi_isv",
         "//ortools/math_opt/solvers:gurobi_cc_proto",
-<<<<<<< HEAD
-        "@com_google_absl//absl/cleanup",
-=======
         "@com_google_absl//absl/log:check",
         "@com_google_absl//absl/log:die_if_null",
->>>>>>> e9ff219b
         "@com_google_absl//absl/memory",
         "@com_google_absl//absl/status",
         "@com_google_absl//absl/status:statusor",
